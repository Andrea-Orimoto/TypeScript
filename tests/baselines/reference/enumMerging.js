//// [enumMerging.ts]
// Enum with only constant members across 2 declarations with the same root module
// Enum with initializer in all declarations with constant members with the same root module
module M1 {
    enum EImpl1 {
        A, B, C
    }

    enum EImpl1 {
        D = 1, E, F
    }

    export enum EConst1 {
        A = 3, B = 2, C = 1
    }

    export enum EConst1 {
        D = 7, E = 9, F = 8
    }

    var x = [EConst1.A, EConst1.B, EConst1.C, EConst1.D, EConst1.E, EConst1.F];
}

// Enum with only computed members across 2 declarations with the same root module 
module M2 {
    export enum EComp2 {
        A = 'foo'.length, B = 'foo'.length, C = 'foo'.length
    }

    export enum EComp2 {
        D = 'foo'.length, E = 'foo'.length, F = 'foo'.length
    }

    var x = [EComp2.A, EComp2.B, EComp2.C, EComp2.D, EComp2.E, EComp2.F];
}

// Enum with initializer in only one of two declarations with constant members with the same root module
module M3 {
    enum EInit {
        A,
        B
    }

    enum EInit {
        C = 1, D, E
    }
}

// Enums with same name but different root module
module M4 {
    export enum Color { Red, Green, Blue }
}
module M5 {
    export enum Color { Red, Green, Blue }
}

module M6.A {
    export enum Color { Red, Green, Blue }
}
module M6 {
    export module A {
        export enum Color { Yellow = 1 }
    }
    var t = A.Color.Yellow;
    t = A.Color.Red;
}


//// [enumMerging.js]
// Enum with only constant members across 2 declarations with the same root module
// Enum with initializer in all declarations with constant members with the same root module
var M1;
(function (M1) {
    var EImpl1;
    (function (EImpl1) {
        EImpl1[EImpl1["A"] = 0] = "A";
        EImpl1[EImpl1["B"] = 1] = "B";
        EImpl1[EImpl1["C"] = 2] = "C";
    })(EImpl1 || (EImpl1 = {}));
    var EImpl1;
    (function (EImpl1) {
        EImpl1[EImpl1["D"] = 1] = "D";
        EImpl1[EImpl1["E"] = 2] = "E";
        EImpl1[EImpl1["F"] = 3] = "F";
    })(EImpl1 || (EImpl1 = {}));
    (function (EConst1) {
        EConst1[EConst1["A"] = 3] = "A";
        EConst1[EConst1["B"] = 2] = "B";
        EConst1[EConst1["C"] = 1] = "C";
    })(M1.EConst1 || (M1.EConst1 = {}));
    var EConst1 = M1.EConst1;
    (function (EConst1) {
        EConst1[EConst1["D"] = 7] = "D";
        EConst1[EConst1["E"] = 9] = "E";
        EConst1[EConst1["F"] = 8] = "F";
    })(M1.EConst1 || (M1.EConst1 = {}));
    var EConst1 = M1.EConst1;
<<<<<<< HEAD
    var x = [EConst1.A, EConst1.B, EConst1.C, EConst1.D, EConst1.E, EConst1.F];
=======
    var x = [
        3 /* A */,
        2 /* B */,
        1 /* C */,
        7 /* D */,
        9 /* E */,
        8 /* F */
    ];
>>>>>>> 17f3e146
})(M1 || (M1 = {}));
// Enum with only computed members across 2 declarations with the same root module 
var M2;
(function (M2) {
    (function (EComp2) {
        EComp2[EComp2["A"] = 'foo'.length] = "A";
        EComp2[EComp2["B"] = 'foo'.length] = "B";
        EComp2[EComp2["C"] = 'foo'.length] = "C";
    })(M2.EComp2 || (M2.EComp2 = {}));
    var EComp2 = M2.EComp2;
    (function (EComp2) {
        EComp2[EComp2["D"] = 'foo'.length] = "D";
        EComp2[EComp2["E"] = 'foo'.length] = "E";
        EComp2[EComp2["F"] = 'foo'.length] = "F";
    })(M2.EComp2 || (M2.EComp2 = {}));
    var EComp2 = M2.EComp2;
    var x = [
        EComp2.A,
        EComp2.B,
        EComp2.C,
        EComp2.D,
        EComp2.E,
        EComp2.F
    ];
})(M2 || (M2 = {}));
// Enum with initializer in only one of two declarations with constant members with the same root module
var M3;
(function (M3) {
    var EInit;
    (function (EInit) {
        EInit[EInit["A"] = 0] = "A";
        EInit[EInit["B"] = 1] = "B";
    })(EInit || (EInit = {}));
    var EInit;
    (function (EInit) {
        EInit[EInit["C"] = 1] = "C";
        EInit[EInit["D"] = 2] = "D";
        EInit[EInit["E"] = 3] = "E";
    })(EInit || (EInit = {}));
})(M3 || (M3 = {}));
// Enums with same name but different root module
var M4;
(function (M4) {
    (function (Color) {
        Color[Color["Red"] = 0] = "Red";
        Color[Color["Green"] = 1] = "Green";
        Color[Color["Blue"] = 2] = "Blue";
    })(M4.Color || (M4.Color = {}));
    var Color = M4.Color;
})(M4 || (M4 = {}));
var M5;
(function (M5) {
    (function (Color) {
        Color[Color["Red"] = 0] = "Red";
        Color[Color["Green"] = 1] = "Green";
        Color[Color["Blue"] = 2] = "Blue";
    })(M5.Color || (M5.Color = {}));
    var Color = M5.Color;
})(M5 || (M5 = {}));
var M6;
(function (M6) {
    var A;
    (function (A) {
        (function (Color) {
            Color[Color["Red"] = 0] = "Red";
            Color[Color["Green"] = 1] = "Green";
            Color[Color["Blue"] = 2] = "Blue";
        })(A.Color || (A.Color = {}));
        var Color = A.Color;
    })(A = M6.A || (M6.A = {}));
})(M6 || (M6 = {}));
var M6;
(function (M6) {
    var A;
    (function (A) {
        (function (Color) {
            Color[Color["Yellow"] = 1] = "Yellow";
        })(A.Color || (A.Color = {}));
        var Color = A.Color;
    })(A = M6.A || (M6.A = {}));
    var t = A.Color.Yellow;
    t = A.Color.Red;
})(M6 || (M6 = {}));
<|MERGE_RESOLUTION|>--- conflicted
+++ resolved
@@ -1,4 +1,4 @@
-//// [enumMerging.ts]
+//// [enumMerging.ts]
 // Enum with only constant members across 2 declarations with the same root module
 // Enum with initializer in all declarations with constant members with the same root module
 module M1 {
@@ -64,129 +64,125 @@
     var t = A.Color.Yellow;
     t = A.Color.Red;
 }
-
-
-//// [enumMerging.js]
-// Enum with only constant members across 2 declarations with the same root module
-// Enum with initializer in all declarations with constant members with the same root module
-var M1;
-(function (M1) {
-    var EImpl1;
-    (function (EImpl1) {
-        EImpl1[EImpl1["A"] = 0] = "A";
-        EImpl1[EImpl1["B"] = 1] = "B";
-        EImpl1[EImpl1["C"] = 2] = "C";
-    })(EImpl1 || (EImpl1 = {}));
-    var EImpl1;
-    (function (EImpl1) {
-        EImpl1[EImpl1["D"] = 1] = "D";
-        EImpl1[EImpl1["E"] = 2] = "E";
-        EImpl1[EImpl1["F"] = 3] = "F";
-    })(EImpl1 || (EImpl1 = {}));
-    (function (EConst1) {
-        EConst1[EConst1["A"] = 3] = "A";
-        EConst1[EConst1["B"] = 2] = "B";
-        EConst1[EConst1["C"] = 1] = "C";
-    })(M1.EConst1 || (M1.EConst1 = {}));
-    var EConst1 = M1.EConst1;
-    (function (EConst1) {
-        EConst1[EConst1["D"] = 7] = "D";
-        EConst1[EConst1["E"] = 9] = "E";
-        EConst1[EConst1["F"] = 8] = "F";
-    })(M1.EConst1 || (M1.EConst1 = {}));
-    var EConst1 = M1.EConst1;
-<<<<<<< HEAD
-    var x = [EConst1.A, EConst1.B, EConst1.C, EConst1.D, EConst1.E, EConst1.F];
-=======
-    var x = [
-        3 /* A */,
-        2 /* B */,
-        1 /* C */,
-        7 /* D */,
-        9 /* E */,
-        8 /* F */
-    ];
->>>>>>> 17f3e146
-})(M1 || (M1 = {}));
-// Enum with only computed members across 2 declarations with the same root module 
-var M2;
-(function (M2) {
-    (function (EComp2) {
-        EComp2[EComp2["A"] = 'foo'.length] = "A";
-        EComp2[EComp2["B"] = 'foo'.length] = "B";
-        EComp2[EComp2["C"] = 'foo'.length] = "C";
-    })(M2.EComp2 || (M2.EComp2 = {}));
-    var EComp2 = M2.EComp2;
-    (function (EComp2) {
-        EComp2[EComp2["D"] = 'foo'.length] = "D";
-        EComp2[EComp2["E"] = 'foo'.length] = "E";
-        EComp2[EComp2["F"] = 'foo'.length] = "F";
-    })(M2.EComp2 || (M2.EComp2 = {}));
-    var EComp2 = M2.EComp2;
-    var x = [
-        EComp2.A,
-        EComp2.B,
-        EComp2.C,
-        EComp2.D,
-        EComp2.E,
-        EComp2.F
-    ];
-})(M2 || (M2 = {}));
-// Enum with initializer in only one of two declarations with constant members with the same root module
-var M3;
-(function (M3) {
-    var EInit;
-    (function (EInit) {
-        EInit[EInit["A"] = 0] = "A";
-        EInit[EInit["B"] = 1] = "B";
-    })(EInit || (EInit = {}));
-    var EInit;
-    (function (EInit) {
-        EInit[EInit["C"] = 1] = "C";
-        EInit[EInit["D"] = 2] = "D";
-        EInit[EInit["E"] = 3] = "E";
-    })(EInit || (EInit = {}));
-})(M3 || (M3 = {}));
-// Enums with same name but different root module
-var M4;
-(function (M4) {
-    (function (Color) {
-        Color[Color["Red"] = 0] = "Red";
-        Color[Color["Green"] = 1] = "Green";
-        Color[Color["Blue"] = 2] = "Blue";
-    })(M4.Color || (M4.Color = {}));
-    var Color = M4.Color;
-})(M4 || (M4 = {}));
-var M5;
-(function (M5) {
-    (function (Color) {
-        Color[Color["Red"] = 0] = "Red";
-        Color[Color["Green"] = 1] = "Green";
-        Color[Color["Blue"] = 2] = "Blue";
-    })(M5.Color || (M5.Color = {}));
-    var Color = M5.Color;
-})(M5 || (M5 = {}));
-var M6;
-(function (M6) {
-    var A;
-    (function (A) {
-        (function (Color) {
-            Color[Color["Red"] = 0] = "Red";
-            Color[Color["Green"] = 1] = "Green";
-            Color[Color["Blue"] = 2] = "Blue";
-        })(A.Color || (A.Color = {}));
-        var Color = A.Color;
-    })(A = M6.A || (M6.A = {}));
-})(M6 || (M6 = {}));
-var M6;
-(function (M6) {
-    var A;
-    (function (A) {
-        (function (Color) {
-            Color[Color["Yellow"] = 1] = "Yellow";
-        })(A.Color || (A.Color = {}));
-        var Color = A.Color;
-    })(A = M6.A || (M6.A = {}));
-    var t = A.Color.Yellow;
-    t = A.Color.Red;
-})(M6 || (M6 = {}));
+
+
+//// [enumMerging.js]
+// Enum with only constant members across 2 declarations with the same root module
+// Enum with initializer in all declarations with constant members with the same root module
+var M1;
+(function (M1) {
+    var EImpl1;
+    (function (EImpl1) {
+        EImpl1[EImpl1["A"] = 0] = "A";
+        EImpl1[EImpl1["B"] = 1] = "B";
+        EImpl1[EImpl1["C"] = 2] = "C";
+    })(EImpl1 || (EImpl1 = {}));
+    var EImpl1;
+    (function (EImpl1) {
+        EImpl1[EImpl1["D"] = 1] = "D";
+        EImpl1[EImpl1["E"] = 2] = "E";
+        EImpl1[EImpl1["F"] = 3] = "F";
+    })(EImpl1 || (EImpl1 = {}));
+    (function (EConst1) {
+        EConst1[EConst1["A"] = 3] = "A";
+        EConst1[EConst1["B"] = 2] = "B";
+        EConst1[EConst1["C"] = 1] = "C";
+    })(M1.EConst1 || (M1.EConst1 = {}));
+    var EConst1 = M1.EConst1;
+    (function (EConst1) {
+        EConst1[EConst1["D"] = 7] = "D";
+        EConst1[EConst1["E"] = 9] = "E";
+        EConst1[EConst1["F"] = 8] = "F";
+    })(M1.EConst1 || (M1.EConst1 = {}));
+    var EConst1 = M1.EConst1;
+    var x = [
+        EConst1.A,
+        EConst1.B,
+        EConst1.C,
+        EConst1.D,
+        EConst1.E,
+        EConst1.F
+    ];
+})(M1 || (M1 = {}));
+// Enum with only computed members across 2 declarations with the same root module 
+var M2;
+(function (M2) {
+    (function (EComp2) {
+        EComp2[EComp2["A"] = 'foo'.length] = "A";
+        EComp2[EComp2["B"] = 'foo'.length] = "B";
+        EComp2[EComp2["C"] = 'foo'.length] = "C";
+    })(M2.EComp2 || (M2.EComp2 = {}));
+    var EComp2 = M2.EComp2;
+    (function (EComp2) {
+        EComp2[EComp2["D"] = 'foo'.length] = "D";
+        EComp2[EComp2["E"] = 'foo'.length] = "E";
+        EComp2[EComp2["F"] = 'foo'.length] = "F";
+    })(M2.EComp2 || (M2.EComp2 = {}));
+    var EComp2 = M2.EComp2;
+    var x = [
+        EComp2.A,
+        EComp2.B,
+        EComp2.C,
+        EComp2.D,
+        EComp2.E,
+        EComp2.F
+    ];
+})(M2 || (M2 = {}));
+// Enum with initializer in only one of two declarations with constant members with the same root module
+var M3;
+(function (M3) {
+    var EInit;
+    (function (EInit) {
+        EInit[EInit["A"] = 0] = "A";
+        EInit[EInit["B"] = 1] = "B";
+    })(EInit || (EInit = {}));
+    var EInit;
+    (function (EInit) {
+        EInit[EInit["C"] = 1] = "C";
+        EInit[EInit["D"] = 2] = "D";
+        EInit[EInit["E"] = 3] = "E";
+    })(EInit || (EInit = {}));
+})(M3 || (M3 = {}));
+// Enums with same name but different root module
+var M4;
+(function (M4) {
+    (function (Color) {
+        Color[Color["Red"] = 0] = "Red";
+        Color[Color["Green"] = 1] = "Green";
+        Color[Color["Blue"] = 2] = "Blue";
+    })(M4.Color || (M4.Color = {}));
+    var Color = M4.Color;
+})(M4 || (M4 = {}));
+var M5;
+(function (M5) {
+    (function (Color) {
+        Color[Color["Red"] = 0] = "Red";
+        Color[Color["Green"] = 1] = "Green";
+        Color[Color["Blue"] = 2] = "Blue";
+    })(M5.Color || (M5.Color = {}));
+    var Color = M5.Color;
+})(M5 || (M5 = {}));
+var M6;
+(function (M6) {
+    var A;
+    (function (A) {
+        (function (Color) {
+            Color[Color["Red"] = 0] = "Red";
+            Color[Color["Green"] = 1] = "Green";
+            Color[Color["Blue"] = 2] = "Blue";
+        })(A.Color || (A.Color = {}));
+        var Color = A.Color;
+    })(A = M6.A || (M6.A = {}));
+})(M6 || (M6 = {}));
+var M6;
+(function (M6) {
+    var A;
+    (function (A) {
+        (function (Color) {
+            Color[Color["Yellow"] = 1] = "Yellow";
+        })(A.Color || (A.Color = {}));
+        var Color = A.Color;
+    })(A = M6.A || (M6.A = {}));
+    var t = A.Color.Yellow;
+    t = A.Color.Red;
+})(M6 || (M6 = {}));