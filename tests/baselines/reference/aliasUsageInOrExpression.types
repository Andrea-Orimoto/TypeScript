--- conflicted
+++ resolved
@@ -1,95 +1,83 @@
-=== tests/cases/compiler/aliasUsageInOrExpression_main.ts ===
-import Backbone = require("aliasUsageInOrExpression_backbone");
->Backbone : typeof Backbone
-
-import moduleA = require("aliasUsageInOrExpression_moduleA");
->moduleA : typeof moduleA
-
-interface IHasVisualizationModel {
->IHasVisualizationModel : IHasVisualizationModel
-
-    VisualizationModel: typeof Backbone.Model;
->VisualizationModel : typeof Backbone.Model
->Backbone : typeof Backbone
->Model : typeof Backbone.Model
-}
-var i: IHasVisualizationModel;
->i : IHasVisualizationModel
->IHasVisualizationModel : IHasVisualizationModel
-
-var d1 = i || moduleA;
->d1 : IHasVisualizationModel
->i || moduleA : IHasVisualizationModel
->i : IHasVisualizationModel
->moduleA : typeof moduleA
-
-var d2: IHasVisualizationModel = i || moduleA;
->d2 : IHasVisualizationModel
->IHasVisualizationModel : IHasVisualizationModel
->i || moduleA : IHasVisualizationModel
->i : IHasVisualizationModel
->moduleA : typeof moduleA
-
-var d2: IHasVisualizationModel = moduleA || i;
->d2 : IHasVisualizationModel
->IHasVisualizationModel : IHasVisualizationModel
->moduleA || i : IHasVisualizationModel
->moduleA : typeof moduleA
->i : IHasVisualizationModel
-
-var e: { x: IHasVisualizationModel } = <{ x: IHasVisualizationModel }>null || { x: moduleA };
->e : { x: IHasVisualizationModel; }
->x : IHasVisualizationModel
->IHasVisualizationModel : IHasVisualizationModel
-><{ x: IHasVisualizationModel }>null || { x: moduleA } : { x: IHasVisualizationModel; }
-><{ x: IHasVisualizationModel }>null : { x: IHasVisualizationModel; }
->x : IHasVisualizationModel
->IHasVisualizationModel : IHasVisualizationModel
-<<<<<<< HEAD
->{ x: moduleA } : { x: typeof "tests/cases/compiler/aliasUsageInOrExpression_moduleA"; }
->x : typeof "tests/cases/compiler/aliasUsageInOrExpression_moduleA"
->moduleA : typeof "tests/cases/compiler/aliasUsageInOrExpression_moduleA"
-=======
->{ x: moduleA } : { x: typeof moduleA; }
->x : typeof moduleA
->moduleA : typeof moduleA
->>>>>>> 4fbc0037
-
-var f: { x: IHasVisualizationModel } = <{ x: IHasVisualizationModel }>null ? { x: moduleA } : null;
->f : { x: IHasVisualizationModel; }
->x : IHasVisualizationModel
->IHasVisualizationModel : IHasVisualizationModel
-><{ x: IHasVisualizationModel }>null ? { x: moduleA } : null : { x: IHasVisualizationModel; }
-><{ x: IHasVisualizationModel }>null : { x: IHasVisualizationModel; }
->x : IHasVisualizationModel
->IHasVisualizationModel : IHasVisualizationModel
-<<<<<<< HEAD
->{ x: moduleA } : { x: typeof "tests/cases/compiler/aliasUsageInOrExpression_moduleA"; }
->x : typeof "tests/cases/compiler/aliasUsageInOrExpression_moduleA"
->moduleA : typeof "tests/cases/compiler/aliasUsageInOrExpression_moduleA"
-=======
->{ x: moduleA } : { x: typeof moduleA; }
->x : typeof moduleA
->moduleA : typeof moduleA
->>>>>>> 4fbc0037
-
-=== tests/cases/compiler/aliasUsageInOrExpression_backbone.ts ===
-export class Model {
->Model : Model
-
-    public someData: string;
->someData : string
-}
-
-=== tests/cases/compiler/aliasUsageInOrExpression_moduleA.ts ===
-import Backbone = require("aliasUsageInOrExpression_backbone");
->Backbone : typeof Backbone
-
-export class VisualizationModel extends Backbone.Model {
->VisualizationModel : VisualizationModel
->Backbone : unknown
->Model : Backbone.Model
-
-    // interesting stuff here
-}
-
+=== tests/cases/compiler/aliasUsageInOrExpression_main.ts ===
+import Backbone = require("aliasUsageInOrExpression_backbone");
+>Backbone : typeof Backbone
+
+import moduleA = require("aliasUsageInOrExpression_moduleA");
+>moduleA : typeof moduleA
+
+interface IHasVisualizationModel {
+>IHasVisualizationModel : IHasVisualizationModel
+
+    VisualizationModel: typeof Backbone.Model;
+>VisualizationModel : typeof Backbone.Model
+>Backbone : typeof Backbone
+>Model : typeof Backbone.Model
+}
+var i: IHasVisualizationModel;
+>i : IHasVisualizationModel
+>IHasVisualizationModel : IHasVisualizationModel
+
+var d1 = i || moduleA;
+>d1 : IHasVisualizationModel
+>i || moduleA : IHasVisualizationModel
+>i : IHasVisualizationModel
+>moduleA : typeof moduleA
+
+var d2: IHasVisualizationModel = i || moduleA;
+>d2 : IHasVisualizationModel
+>IHasVisualizationModel : IHasVisualizationModel
+>i || moduleA : IHasVisualizationModel
+>i : IHasVisualizationModel
+>moduleA : typeof moduleA
+
+var d2: IHasVisualizationModel = moduleA || i;
+>d2 : IHasVisualizationModel
+>IHasVisualizationModel : IHasVisualizationModel
+>moduleA || i : IHasVisualizationModel
+>moduleA : typeof moduleA
+>i : IHasVisualizationModel
+
+var e: { x: IHasVisualizationModel } = <{ x: IHasVisualizationModel }>null || { x: moduleA };
+>e : { x: IHasVisualizationModel; }
+>x : IHasVisualizationModel
+>IHasVisualizationModel : IHasVisualizationModel
+><{ x: IHasVisualizationModel }>null || { x: moduleA } : { x: IHasVisualizationModel; }
+><{ x: IHasVisualizationModel }>null : { x: IHasVisualizationModel; }
+>x : IHasVisualizationModel
+>IHasVisualizationModel : IHasVisualizationModel
+>{ x: moduleA } : { x: typeof moduleA; }
+>x : typeof moduleA
+>moduleA : typeof moduleA
+
+var f: { x: IHasVisualizationModel } = <{ x: IHasVisualizationModel }>null ? { x: moduleA } : null;
+>f : { x: IHasVisualizationModel; }
+>x : IHasVisualizationModel
+>IHasVisualizationModel : IHasVisualizationModel
+><{ x: IHasVisualizationModel }>null ? { x: moduleA } : null : { x: IHasVisualizationModel; }
+><{ x: IHasVisualizationModel }>null : { x: IHasVisualizationModel; }
+>x : IHasVisualizationModel
+>IHasVisualizationModel : IHasVisualizationModel
+>{ x: moduleA } : { x: typeof moduleA; }
+>x : typeof moduleA
+>moduleA : typeof moduleA
+
+=== tests/cases/compiler/aliasUsageInOrExpression_backbone.ts ===
+export class Model {
+>Model : Model
+
+    public someData: string;
+>someData : string
+}
+
+=== tests/cases/compiler/aliasUsageInOrExpression_moduleA.ts ===
+import Backbone = require("aliasUsageInOrExpression_backbone");
+>Backbone : typeof Backbone
+
+export class VisualizationModel extends Backbone.Model {
+>VisualizationModel : VisualizationModel
+>Backbone : unknown
+>Model : Backbone.Model
+
+    // interesting stuff here
+}
+