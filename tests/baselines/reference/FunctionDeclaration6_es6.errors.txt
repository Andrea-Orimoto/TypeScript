<<<<<<< HEAD
tests/cases/conformance/es6/functionDeclarations/FunctionDeclaration6_es6.ts(1,9): error TS9001: 'generators' are not currently supported.
tests/cases/conformance/es6/functionDeclarations/FunctionDeclaration6_es6.ts(1,18): error TS2304: Cannot find name 'yield'.


==== tests/cases/conformance/es6/functionDeclarations/FunctionDeclaration6_es6.ts (2 errors) ====
    function*foo(a = yield) {
            ~
!!! error TS9001: 'generators' are not currently supported.
                     ~~~~~
!!! error TS2304: Cannot find name 'yield'.
=======
tests/cases/conformance/es6/functionDeclarations/FunctionDeclaration6_es6.ts(1,9): error TS9001: Generators are not currently supported.
tests/cases/conformance/es6/functionDeclarations/FunctionDeclaration6_es6.ts(1,18): error TS2304: Cannot find name 'yield'.


==== tests/cases/conformance/es6/functionDeclarations/FunctionDeclaration6_es6.ts (2 errors) ====
    function*foo(a = yield) {
            ~
!!! error TS9001: Generators are not currently supported.
                     ~~~~~
!!! error TS2304: Cannot find name 'yield'.
>>>>>>> fbfb94f7
    }<|MERGE_RESOLUTION|>--- conflicted
+++ resolved
@@ -1,24 +1,11 @@
-<<<<<<< HEAD
-tests/cases/conformance/es6/functionDeclarations/FunctionDeclaration6_es6.ts(1,9): error TS9001: 'generators' are not currently supported.
-tests/cases/conformance/es6/functionDeclarations/FunctionDeclaration6_es6.ts(1,18): error TS2304: Cannot find name 'yield'.
-
-
-==== tests/cases/conformance/es6/functionDeclarations/FunctionDeclaration6_es6.ts (2 errors) ====
-    function*foo(a = yield) {
-            ~
-!!! error TS9001: 'generators' are not currently supported.
-                     ~~~~~
-!!! error TS2304: Cannot find name 'yield'.
-=======
-tests/cases/conformance/es6/functionDeclarations/FunctionDeclaration6_es6.ts(1,9): error TS9001: Generators are not currently supported.
-tests/cases/conformance/es6/functionDeclarations/FunctionDeclaration6_es6.ts(1,18): error TS2304: Cannot find name 'yield'.
-
-
-==== tests/cases/conformance/es6/functionDeclarations/FunctionDeclaration6_es6.ts (2 errors) ====
-    function*foo(a = yield) {
-            ~
-!!! error TS9001: Generators are not currently supported.
-                     ~~~~~
-!!! error TS2304: Cannot find name 'yield'.
->>>>>>> fbfb94f7
+tests/cases/conformance/es6/functionDeclarations/FunctionDeclaration6_es6.ts(1,9): error TS9001: Generators are not currently supported.
+tests/cases/conformance/es6/functionDeclarations/FunctionDeclaration6_es6.ts(1,18): error TS2304: Cannot find name 'yield'.
+
+
+==== tests/cases/conformance/es6/functionDeclarations/FunctionDeclaration6_es6.ts (2 errors) ====
+    function*foo(a = yield) {
+            ~
+!!! error TS9001: Generators are not currently supported.
+                     ~~~~~
+!!! error TS2304: Cannot find name 'yield'.
     }