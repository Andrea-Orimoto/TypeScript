<<<<<<< HEAD
tests/cases/compiler/methodInAmbientClass1.ts(2,20): error TS1037: A function implementation cannot be declared in an ambient context.
tests/cases/compiler/methodInAmbientClass1.ts(2,12): error TS2355: A function whose declared type is neither 'void' nor 'any' must return a value or consist of a single 'throw' statement.


==== tests/cases/compiler/methodInAmbientClass1.ts (2 errors) ====
        declare class Foo {
        	fn(): boolean {
        	              ~
!!! error TS1037: A function implementation cannot be declared in an ambient context.
        	      ~~~~~~~
!!! error TS2355: A function whose declared type is neither 'void' nor 'any' must return a value or consist of a single 'throw' statement.
        	}
=======
tests/cases/compiler/methodInAmbientClass1.ts(2,12): error TS2355: A function whose declared type is neither 'void' nor 'any' must return a value or consist of a single 'throw' statement.
tests/cases/compiler/methodInAmbientClass1.ts(2,20): error TS1184: An implementation cannot be declared in ambient contexts.


==== tests/cases/compiler/methodInAmbientClass1.ts (2 errors) ====
        declare class Foo {
        	fn(): boolean {
        	      ~~~~~~~
!!! error TS2355: A function whose declared type is neither 'void' nor 'any' must return a value or consist of a single 'throw' statement.
        	              ~
!!! error TS1184: An implementation cannot be declared in ambient contexts.
        	}
>>>>>>> 4e5a3ae6
        }<|MERGE_RESOLUTION|>--- conflicted
+++ resolved
@@ -1,28 +1,13 @@
-<<<<<<< HEAD
-tests/cases/compiler/methodInAmbientClass1.ts(2,20): error TS1037: A function implementation cannot be declared in an ambient context.
-tests/cases/compiler/methodInAmbientClass1.ts(2,12): error TS2355: A function whose declared type is neither 'void' nor 'any' must return a value or consist of a single 'throw' statement.
-
-
-==== tests/cases/compiler/methodInAmbientClass1.ts (2 errors) ====
-        declare class Foo {
-        	fn(): boolean {
-        	              ~
-!!! error TS1037: A function implementation cannot be declared in an ambient context.
-        	      ~~~~~~~
-!!! error TS2355: A function whose declared type is neither 'void' nor 'any' must return a value or consist of a single 'throw' statement.
-        	}
-=======
-tests/cases/compiler/methodInAmbientClass1.ts(2,12): error TS2355: A function whose declared type is neither 'void' nor 'any' must return a value or consist of a single 'throw' statement.
-tests/cases/compiler/methodInAmbientClass1.ts(2,20): error TS1184: An implementation cannot be declared in ambient contexts.
-
-
-==== tests/cases/compiler/methodInAmbientClass1.ts (2 errors) ====
-        declare class Foo {
-        	fn(): boolean {
-        	      ~~~~~~~
-!!! error TS2355: A function whose declared type is neither 'void' nor 'any' must return a value or consist of a single 'throw' statement.
-        	              ~
-!!! error TS1184: An implementation cannot be declared in ambient contexts.
-        	}
->>>>>>> 4e5a3ae6
+tests/cases/compiler/methodInAmbientClass1.ts(2,12): error TS2355: A function whose declared type is neither 'void' nor 'any' must return a value or consist of a single 'throw' statement.
+tests/cases/compiler/methodInAmbientClass1.ts(2,20): error TS1184: An implementation cannot be declared in ambient contexts.
+
+
+==== tests/cases/compiler/methodInAmbientClass1.ts (2 errors) ====
+        declare class Foo {
+        	fn(): boolean {
+        	      ~~~~~~~
+!!! error TS2355: A function whose declared type is neither 'void' nor 'any' must return a value or consist of a single 'throw' statement.
+        	              ~
+!!! error TS1184: An implementation cannot be declared in ambient contexts.
+        	}
         }