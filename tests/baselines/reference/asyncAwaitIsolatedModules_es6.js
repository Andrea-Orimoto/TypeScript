--- conflicted
+++ resolved
@@ -1,4 +1,4 @@
-//// [asyncAwaitIsolatedModules_es6.ts]
+//// [asyncAwaitIsolatedModules_es6.ts]
 import { MyPromise } from "missing";
 
 declare var p: Promise<number>;
@@ -37,91 +37,77 @@
 
 module M {
 	export async function f1() { }
-}
-
-//// [asyncAwaitIsolatedModules_es6.js]
-<<<<<<< HEAD
-var __awaiter = (this && this.__awaiter) || function (thisArg, _arguments, Promise, generator) {
-    return new Promise(function (resolve, reject) {
-        generator = generator.apply(thisArg, _arguments);
-        function cast(value) { return value instanceof Promise && value.constructor === Promise ? value : new Promise(function (resolve) { resolve(value); }); }
-        function onfulfill(value) { try { step("next", value); } catch (e) { reject(e); } }
-        function onreject(value) { try { step("throw", value); } catch (e) { reject(e); } }
-        function step(verb, value) {
-            var result = generator[verb](value);
-            result.done ? resolve(result.value) : cast(result.value).then(onfulfill, onreject);
-        }
-        step("next", void 0);
-=======
-var __awaiter = (this && this.__awaiter) || function (thisArg, _arguments, P, generator) {
-    return new P(function (resolve, reject) {
-        function fulfilled(value) { try { step(generator.next(value)); } catch (e) { reject(e); } }
-        function rejected(value) { try { step(generator.throw(value)); } catch (e) { reject(e); } }
-        function step(result) { result.done ? resolve(result.value) : new P(function (resolve) { resolve(result.value); }).then(fulfilled, rejected); }
-        step((generator = generator.call(thisArg, _arguments)).next());
->>>>>>> 4ce43671
-    });
-};
-function f0() {
-    return __awaiter(this, void 0, Promise, function* () { });
-}
-function f1() {
-    return __awaiter(this, void 0, Promise, function* () { });
-}
-function f3() {
-    return __awaiter(this, void 0, MyPromise, function* () { });
-}
-let f4 = function () {
-    return __awaiter(this, void 0, Promise, function* () { });
-};
-let f5 = function () {
-    return __awaiter(this, void 0, Promise, function* () { });
-};
-let f6 = function () {
-    return __awaiter(this, void 0, MyPromise, function* () { });
-};
-let f7 = () => __awaiter(this, void 0, Promise, function* () { });
-let f8 = () => __awaiter(this, void 0, Promise, function* () { });
-let f9 = () => __awaiter(this, void 0, MyPromise, function* () { });
-let f10 = () => __awaiter(this, void 0, Promise, function* () { return p; });
-let f11 = () => __awaiter(this, void 0, Promise, function* () { return mp; });
-let f12 = () => __awaiter(this, void 0, Promise, function* () { return mp; });
-let f13 = () => __awaiter(this, void 0, MyPromise, function* () { return p; });
-let o = {
-    m1() {
-        return __awaiter(this, void 0, Promise, function* () { });
-    },
-    m2() {
-        return __awaiter(this, void 0, Promise, function* () { });
-    },
-    m3() {
-        return __awaiter(this, void 0, MyPromise, function* () { });
-    }
-};
-class C {
-    m1() {
-        return __awaiter(this, void 0, Promise, function* () { });
-    }
-    m2() {
-        return __awaiter(this, void 0, Promise, function* () { });
-    }
-    m3() {
-        return __awaiter(this, void 0, MyPromise, function* () { });
-    }
-    static m4() {
-        return __awaiter(this, void 0, Promise, function* () { });
-    }
-    static m5() {
-        return __awaiter(this, void 0, Promise, function* () { });
-    }
-    static m6() {
-        return __awaiter(this, void 0, MyPromise, function* () { });
-    }
-}
-var M;
-(function (M) {
-    function f1() {
-        return __awaiter(this, void 0, Promise, function* () { });
-    }
-    M.f1 = f1;
-})(M || (M = {}));
+}
+
+//// [asyncAwaitIsolatedModules_es6.js]
+var __awaiter = (this && this.__awaiter) || function (thisArg, _arguments, P, generator) {
+    return new P(function (resolve, reject) {
+        function fulfilled(value) { try { step(generator.next(value)); } catch (e) { reject(e); } }
+        function rejected(value) { try { step(generator.throw(value)); } catch (e) { reject(e); } }
+        function step(result) { result.done ? resolve(result.value) : new P(function (resolve) { resolve(result.value); }).then(fulfilled, rejected); }
+        step((generator = generator.apply(thisArg, _arguments)).next());
+    });
+};
+function f0() {
+    return __awaiter(this, void 0, Promise, function* () { });
+}
+function f1() {
+    return __awaiter(this, void 0, Promise, function* () { });
+}
+function f3() {
+    return __awaiter(this, void 0, MyPromise, function* () { });
+}
+let f4 = function () {
+    return __awaiter(this, void 0, Promise, function* () { });
+};
+let f5 = function () {
+    return __awaiter(this, void 0, Promise, function* () { });
+};
+let f6 = function () {
+    return __awaiter(this, void 0, MyPromise, function* () { });
+};
+let f7 = () => __awaiter(this, void 0, Promise, function* () { });
+let f8 = () => __awaiter(this, void 0, Promise, function* () { });
+let f9 = () => __awaiter(this, void 0, MyPromise, function* () { });
+let f10 = () => __awaiter(this, void 0, Promise, function* () { return p; });
+let f11 = () => __awaiter(this, void 0, Promise, function* () { return mp; });
+let f12 = () => __awaiter(this, void 0, Promise, function* () { return mp; });
+let f13 = () => __awaiter(this, void 0, MyPromise, function* () { return p; });
+let o = {
+    m1() {
+        return __awaiter(this, void 0, Promise, function* () { });
+    },
+    m2() {
+        return __awaiter(this, void 0, Promise, function* () { });
+    },
+    m3() {
+        return __awaiter(this, void 0, MyPromise, function* () { });
+    }
+};
+class C {
+    m1() {
+        return __awaiter(this, void 0, Promise, function* () { });
+    }
+    m2() {
+        return __awaiter(this, void 0, Promise, function* () { });
+    }
+    m3() {
+        return __awaiter(this, void 0, MyPromise, function* () { });
+    }
+    static m4() {
+        return __awaiter(this, void 0, Promise, function* () { });
+    }
+    static m5() {
+        return __awaiter(this, void 0, Promise, function* () { });
+    }
+    static m6() {
+        return __awaiter(this, void 0, MyPromise, function* () { });
+    }
+}
+var M;
+(function (M) {
+    function f1() {
+        return __awaiter(this, void 0, Promise, function* () { });
+    }
+    M.f1 = f1;
+})(M || (M = {}));