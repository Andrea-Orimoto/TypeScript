=== tests/cases/conformance/types/typeRelationships/subtypesAndSuperTypes/undefinedIsSubtypeOfEverything.ts ===
// undefined is a subtype of every other types, no errors expected below

class Base {
>Base : Symbol(Base, Decl(undefinedIsSubtypeOfEverything.ts, 0, 0))

    foo: typeof undefined;
>foo : Symbol(Base.foo, Decl(undefinedIsSubtypeOfEverything.ts, 2, 12))
>undefined : Symbol(undefined)
} 

class D0 extends Base {
>D0 : Symbol(D0, Decl(undefinedIsSubtypeOfEverything.ts, 4, 1))
>Base : Symbol(Base, Decl(undefinedIsSubtypeOfEverything.ts, 0, 0))

    foo: any;
>foo : Symbol(D0.foo, Decl(undefinedIsSubtypeOfEverything.ts, 6, 23))
}

class DA extends Base {
>DA : Symbol(DA, Decl(undefinedIsSubtypeOfEverything.ts, 8, 1))
>Base : Symbol(Base, Decl(undefinedIsSubtypeOfEverything.ts, 0, 0))

    foo: typeof undefined; 
>foo : Symbol(DA.foo, Decl(undefinedIsSubtypeOfEverything.ts, 10, 23))
>undefined : Symbol(undefined)
}

class D1 extends Base {
>D1 : Symbol(D1, Decl(undefinedIsSubtypeOfEverything.ts, 12, 1))
>Base : Symbol(Base, Decl(undefinedIsSubtypeOfEverything.ts, 0, 0))

    foo: string;
>foo : Symbol(D1.foo, Decl(undefinedIsSubtypeOfEverything.ts, 14, 23))
}

class D1A extends Base {
>D1A : Symbol(D1A, Decl(undefinedIsSubtypeOfEverything.ts, 16, 1))
>Base : Symbol(Base, Decl(undefinedIsSubtypeOfEverything.ts, 0, 0))

    foo: String;
<<<<<<< HEAD
>foo : Symbol(foo, Decl(undefinedIsSubtypeOfEverything.ts, 18, 24))
>String : Symbol(String, Decl(lib.d.ts, --, --), Decl(lib.d.ts, --, --), Decl(lib.d.ts, --, --))
=======
>foo : Symbol(D1A.foo, Decl(undefinedIsSubtypeOfEverything.ts, 18, 24))
>String : Symbol(String, Decl(lib.d.ts, --, --), Decl(lib.d.ts, --, --))
>>>>>>> 6cc1b174
}


class D2 extends Base {
>D2 : Symbol(D2, Decl(undefinedIsSubtypeOfEverything.ts, 20, 1))
>Base : Symbol(Base, Decl(undefinedIsSubtypeOfEverything.ts, 0, 0))

    foo: number;
>foo : Symbol(D2.foo, Decl(undefinedIsSubtypeOfEverything.ts, 23, 23))
}

class D2A extends Base {
>D2A : Symbol(D2A, Decl(undefinedIsSubtypeOfEverything.ts, 25, 1))
>Base : Symbol(Base, Decl(undefinedIsSubtypeOfEverything.ts, 0, 0))

    foo: Number;
<<<<<<< HEAD
>foo : Symbol(foo, Decl(undefinedIsSubtypeOfEverything.ts, 27, 24))
>Number : Symbol(Number, Decl(lib.d.ts, --, --), Decl(lib.d.ts, --, --), Decl(lib.d.ts, --, --))
=======
>foo : Symbol(D2A.foo, Decl(undefinedIsSubtypeOfEverything.ts, 27, 24))
>Number : Symbol(Number, Decl(lib.d.ts, --, --), Decl(lib.d.ts, --, --))
>>>>>>> 6cc1b174
}


class D3 extends Base {
>D3 : Symbol(D3, Decl(undefinedIsSubtypeOfEverything.ts, 29, 1))
>Base : Symbol(Base, Decl(undefinedIsSubtypeOfEverything.ts, 0, 0))

    foo: boolean;
>foo : Symbol(D3.foo, Decl(undefinedIsSubtypeOfEverything.ts, 32, 23))
}

class D3A extends Base {
>D3A : Symbol(D3A, Decl(undefinedIsSubtypeOfEverything.ts, 34, 1))
>Base : Symbol(Base, Decl(undefinedIsSubtypeOfEverything.ts, 0, 0))

    foo: Boolean;
>foo : Symbol(D3A.foo, Decl(undefinedIsSubtypeOfEverything.ts, 36, 24))
>Boolean : Symbol(Boolean, Decl(lib.d.ts, --, --), Decl(lib.d.ts, --, --))
}


class D4 extends Base {
>D4 : Symbol(D4, Decl(undefinedIsSubtypeOfEverything.ts, 38, 1))
>Base : Symbol(Base, Decl(undefinedIsSubtypeOfEverything.ts, 0, 0))

    foo: RegExp;
>foo : Symbol(D4.foo, Decl(undefinedIsSubtypeOfEverything.ts, 41, 23))
>RegExp : Symbol(RegExp, Decl(lib.d.ts, --, --), Decl(lib.d.ts, --, --))
}

class D5 extends Base {
>D5 : Symbol(D5, Decl(undefinedIsSubtypeOfEverything.ts, 43, 1))
>Base : Symbol(Base, Decl(undefinedIsSubtypeOfEverything.ts, 0, 0))

    foo: Date;
<<<<<<< HEAD
>foo : Symbol(foo, Decl(undefinedIsSubtypeOfEverything.ts, 45, 23))
>Date : Symbol(Date, Decl(lib.d.ts, --, --), Decl(lib.d.ts, --, --), Decl(lib.d.ts, --, --))
=======
>foo : Symbol(D5.foo, Decl(undefinedIsSubtypeOfEverything.ts, 45, 23))
>Date : Symbol(Date, Decl(lib.d.ts, --, --), Decl(lib.d.ts, --, --))
>>>>>>> 6cc1b174
}


class D6 extends Base {
>D6 : Symbol(D6, Decl(undefinedIsSubtypeOfEverything.ts, 47, 1))
>Base : Symbol(Base, Decl(undefinedIsSubtypeOfEverything.ts, 0, 0))

    foo: number[];
>foo : Symbol(D6.foo, Decl(undefinedIsSubtypeOfEverything.ts, 50, 23))
}

class D7 extends Base {
>D7 : Symbol(D7, Decl(undefinedIsSubtypeOfEverything.ts, 52, 1))
>Base : Symbol(Base, Decl(undefinedIsSubtypeOfEverything.ts, 0, 0))

    foo: { bar: number };
>foo : Symbol(D7.foo, Decl(undefinedIsSubtypeOfEverything.ts, 54, 23))
>bar : Symbol(bar, Decl(undefinedIsSubtypeOfEverything.ts, 55, 10))
}


class D8 extends Base {
>D8 : Symbol(D8, Decl(undefinedIsSubtypeOfEverything.ts, 56, 1))
>Base : Symbol(Base, Decl(undefinedIsSubtypeOfEverything.ts, 0, 0))

    foo: D7;
>foo : Symbol(D8.foo, Decl(undefinedIsSubtypeOfEverything.ts, 59, 23))
>D7 : Symbol(D7, Decl(undefinedIsSubtypeOfEverything.ts, 52, 1))
}

interface I1 {
>I1 : Symbol(I1, Decl(undefinedIsSubtypeOfEverything.ts, 61, 1))

    bar: string;
>bar : Symbol(I1.bar, Decl(undefinedIsSubtypeOfEverything.ts, 63, 14))
}
class D9 extends Base {
>D9 : Symbol(D9, Decl(undefinedIsSubtypeOfEverything.ts, 65, 1))
>Base : Symbol(Base, Decl(undefinedIsSubtypeOfEverything.ts, 0, 0))

    foo: I1;
>foo : Symbol(D9.foo, Decl(undefinedIsSubtypeOfEverything.ts, 66, 23))
>I1 : Symbol(I1, Decl(undefinedIsSubtypeOfEverything.ts, 61, 1))
}


class D10 extends Base {
>D10 : Symbol(D10, Decl(undefinedIsSubtypeOfEverything.ts, 68, 1))
>Base : Symbol(Base, Decl(undefinedIsSubtypeOfEverything.ts, 0, 0))

    foo: () => number;
>foo : Symbol(D10.foo, Decl(undefinedIsSubtypeOfEverything.ts, 71, 24))
}

enum E { A }
>E : Symbol(E, Decl(undefinedIsSubtypeOfEverything.ts, 73, 1))
>A : Symbol(E.A, Decl(undefinedIsSubtypeOfEverything.ts, 75, 8))

class D11 extends Base {
>D11 : Symbol(D11, Decl(undefinedIsSubtypeOfEverything.ts, 75, 12))
>Base : Symbol(Base, Decl(undefinedIsSubtypeOfEverything.ts, 0, 0))

    foo: E;
>foo : Symbol(D11.foo, Decl(undefinedIsSubtypeOfEverything.ts, 76, 24))
>E : Symbol(E, Decl(undefinedIsSubtypeOfEverything.ts, 73, 1))
}

function f() { }
>f : Symbol(f, Decl(undefinedIsSubtypeOfEverything.ts, 78, 1), Decl(undefinedIsSubtypeOfEverything.ts, 80, 16))

module f {
>f : Symbol(f, Decl(undefinedIsSubtypeOfEverything.ts, 78, 1), Decl(undefinedIsSubtypeOfEverything.ts, 80, 16))

    export var bar = 1;
>bar : Symbol(bar, Decl(undefinedIsSubtypeOfEverything.ts, 82, 14))
}
class D12 extends Base {
>D12 : Symbol(D12, Decl(undefinedIsSubtypeOfEverything.ts, 83, 1))
>Base : Symbol(Base, Decl(undefinedIsSubtypeOfEverything.ts, 0, 0))

    foo: typeof f;
>foo : Symbol(D12.foo, Decl(undefinedIsSubtypeOfEverything.ts, 84, 24))
>f : Symbol(f, Decl(undefinedIsSubtypeOfEverything.ts, 78, 1), Decl(undefinedIsSubtypeOfEverything.ts, 80, 16))
}


class c { baz: string }
>c : Symbol(c, Decl(undefinedIsSubtypeOfEverything.ts, 86, 1), Decl(undefinedIsSubtypeOfEverything.ts, 89, 23))
>baz : Symbol(c.baz, Decl(undefinedIsSubtypeOfEverything.ts, 89, 9))

module c {
>c : Symbol(c, Decl(undefinedIsSubtypeOfEverything.ts, 86, 1), Decl(undefinedIsSubtypeOfEverything.ts, 89, 23))

    export var bar = 1;
>bar : Symbol(bar, Decl(undefinedIsSubtypeOfEverything.ts, 91, 14))
}
class D13 extends Base {
>D13 : Symbol(D13, Decl(undefinedIsSubtypeOfEverything.ts, 92, 1))
>Base : Symbol(Base, Decl(undefinedIsSubtypeOfEverything.ts, 0, 0))

    foo: typeof c;
>foo : Symbol(D13.foo, Decl(undefinedIsSubtypeOfEverything.ts, 93, 24))
>c : Symbol(c, Decl(undefinedIsSubtypeOfEverything.ts, 86, 1), Decl(undefinedIsSubtypeOfEverything.ts, 89, 23))
}


class D14<T> extends Base {
>D14 : Symbol(D14, Decl(undefinedIsSubtypeOfEverything.ts, 95, 1))
>T : Symbol(T, Decl(undefinedIsSubtypeOfEverything.ts, 98, 10))
>Base : Symbol(Base, Decl(undefinedIsSubtypeOfEverything.ts, 0, 0))

    foo: T;
>foo : Symbol(D14.foo, Decl(undefinedIsSubtypeOfEverything.ts, 98, 27))
>T : Symbol(T, Decl(undefinedIsSubtypeOfEverything.ts, 98, 10))
}


class D15<T, U> extends Base {
>D15 : Symbol(D15, Decl(undefinedIsSubtypeOfEverything.ts, 100, 1))
>T : Symbol(T, Decl(undefinedIsSubtypeOfEverything.ts, 103, 10))
>U : Symbol(U, Decl(undefinedIsSubtypeOfEverything.ts, 103, 12))
>Base : Symbol(Base, Decl(undefinedIsSubtypeOfEverything.ts, 0, 0))

    foo: U;
>foo : Symbol(D15.foo, Decl(undefinedIsSubtypeOfEverything.ts, 103, 30))
>U : Symbol(U, Decl(undefinedIsSubtypeOfEverything.ts, 103, 12))
}

//class D15<T, U extends T> extends Base {
//    foo: U;
//}


class D16 extends Base {
>D16 : Symbol(D16, Decl(undefinedIsSubtypeOfEverything.ts, 105, 1))
>Base : Symbol(Base, Decl(undefinedIsSubtypeOfEverything.ts, 0, 0))

    foo: Object;
>foo : Symbol(D16.foo, Decl(undefinedIsSubtypeOfEverything.ts, 112, 24))
>Object : Symbol(Object, Decl(lib.d.ts, --, --), Decl(lib.d.ts, --, --))
}


class D17 extends Base {
>D17 : Symbol(D17, Decl(undefinedIsSubtypeOfEverything.ts, 114, 1))
>Base : Symbol(Base, Decl(undefinedIsSubtypeOfEverything.ts, 0, 0))

    foo: {};
>foo : Symbol(D17.foo, Decl(undefinedIsSubtypeOfEverything.ts, 117, 24))
}

<|MERGE_RESOLUTION|>--- conflicted
+++ resolved
@@ -1,264 +1,249 @@
-=== tests/cases/conformance/types/typeRelationships/subtypesAndSuperTypes/undefinedIsSubtypeOfEverything.ts ===
-// undefined is a subtype of every other types, no errors expected below
-
-class Base {
->Base : Symbol(Base, Decl(undefinedIsSubtypeOfEverything.ts, 0, 0))
-
-    foo: typeof undefined;
->foo : Symbol(Base.foo, Decl(undefinedIsSubtypeOfEverything.ts, 2, 12))
->undefined : Symbol(undefined)
-} 
-
-class D0 extends Base {
->D0 : Symbol(D0, Decl(undefinedIsSubtypeOfEverything.ts, 4, 1))
->Base : Symbol(Base, Decl(undefinedIsSubtypeOfEverything.ts, 0, 0))
-
-    foo: any;
->foo : Symbol(D0.foo, Decl(undefinedIsSubtypeOfEverything.ts, 6, 23))
-}
-
-class DA extends Base {
->DA : Symbol(DA, Decl(undefinedIsSubtypeOfEverything.ts, 8, 1))
->Base : Symbol(Base, Decl(undefinedIsSubtypeOfEverything.ts, 0, 0))
-
-    foo: typeof undefined; 
->foo : Symbol(DA.foo, Decl(undefinedIsSubtypeOfEverything.ts, 10, 23))
->undefined : Symbol(undefined)
-}
-
-class D1 extends Base {
->D1 : Symbol(D1, Decl(undefinedIsSubtypeOfEverything.ts, 12, 1))
->Base : Symbol(Base, Decl(undefinedIsSubtypeOfEverything.ts, 0, 0))
-
-    foo: string;
->foo : Symbol(D1.foo, Decl(undefinedIsSubtypeOfEverything.ts, 14, 23))
-}
-
-class D1A extends Base {
->D1A : Symbol(D1A, Decl(undefinedIsSubtypeOfEverything.ts, 16, 1))
->Base : Symbol(Base, Decl(undefinedIsSubtypeOfEverything.ts, 0, 0))
-
-    foo: String;
-<<<<<<< HEAD
->foo : Symbol(foo, Decl(undefinedIsSubtypeOfEverything.ts, 18, 24))
->String : Symbol(String, Decl(lib.d.ts, --, --), Decl(lib.d.ts, --, --), Decl(lib.d.ts, --, --))
-=======
->foo : Symbol(D1A.foo, Decl(undefinedIsSubtypeOfEverything.ts, 18, 24))
->String : Symbol(String, Decl(lib.d.ts, --, --), Decl(lib.d.ts, --, --))
->>>>>>> 6cc1b174
-}
-
-
-class D2 extends Base {
->D2 : Symbol(D2, Decl(undefinedIsSubtypeOfEverything.ts, 20, 1))
->Base : Symbol(Base, Decl(undefinedIsSubtypeOfEverything.ts, 0, 0))
-
-    foo: number;
->foo : Symbol(D2.foo, Decl(undefinedIsSubtypeOfEverything.ts, 23, 23))
-}
-
-class D2A extends Base {
->D2A : Symbol(D2A, Decl(undefinedIsSubtypeOfEverything.ts, 25, 1))
->Base : Symbol(Base, Decl(undefinedIsSubtypeOfEverything.ts, 0, 0))
-
-    foo: Number;
-<<<<<<< HEAD
->foo : Symbol(foo, Decl(undefinedIsSubtypeOfEverything.ts, 27, 24))
->Number : Symbol(Number, Decl(lib.d.ts, --, --), Decl(lib.d.ts, --, --), Decl(lib.d.ts, --, --))
-=======
->foo : Symbol(D2A.foo, Decl(undefinedIsSubtypeOfEverything.ts, 27, 24))
->Number : Symbol(Number, Decl(lib.d.ts, --, --), Decl(lib.d.ts, --, --))
->>>>>>> 6cc1b174
-}
-
-
-class D3 extends Base {
->D3 : Symbol(D3, Decl(undefinedIsSubtypeOfEverything.ts, 29, 1))
->Base : Symbol(Base, Decl(undefinedIsSubtypeOfEverything.ts, 0, 0))
-
-    foo: boolean;
->foo : Symbol(D3.foo, Decl(undefinedIsSubtypeOfEverything.ts, 32, 23))
-}
-
-class D3A extends Base {
->D3A : Symbol(D3A, Decl(undefinedIsSubtypeOfEverything.ts, 34, 1))
->Base : Symbol(Base, Decl(undefinedIsSubtypeOfEverything.ts, 0, 0))
-
-    foo: Boolean;
->foo : Symbol(D3A.foo, Decl(undefinedIsSubtypeOfEverything.ts, 36, 24))
->Boolean : Symbol(Boolean, Decl(lib.d.ts, --, --), Decl(lib.d.ts, --, --))
-}
-
-
-class D4 extends Base {
->D4 : Symbol(D4, Decl(undefinedIsSubtypeOfEverything.ts, 38, 1))
->Base : Symbol(Base, Decl(undefinedIsSubtypeOfEverything.ts, 0, 0))
-
-    foo: RegExp;
->foo : Symbol(D4.foo, Decl(undefinedIsSubtypeOfEverything.ts, 41, 23))
->RegExp : Symbol(RegExp, Decl(lib.d.ts, --, --), Decl(lib.d.ts, --, --))
-}
-
-class D5 extends Base {
->D5 : Symbol(D5, Decl(undefinedIsSubtypeOfEverything.ts, 43, 1))
->Base : Symbol(Base, Decl(undefinedIsSubtypeOfEverything.ts, 0, 0))
-
-    foo: Date;
-<<<<<<< HEAD
->foo : Symbol(foo, Decl(undefinedIsSubtypeOfEverything.ts, 45, 23))
->Date : Symbol(Date, Decl(lib.d.ts, --, --), Decl(lib.d.ts, --, --), Decl(lib.d.ts, --, --))
-=======
->foo : Symbol(D5.foo, Decl(undefinedIsSubtypeOfEverything.ts, 45, 23))
->Date : Symbol(Date, Decl(lib.d.ts, --, --), Decl(lib.d.ts, --, --))
->>>>>>> 6cc1b174
-}
-
-
-class D6 extends Base {
->D6 : Symbol(D6, Decl(undefinedIsSubtypeOfEverything.ts, 47, 1))
->Base : Symbol(Base, Decl(undefinedIsSubtypeOfEverything.ts, 0, 0))
-
-    foo: number[];
->foo : Symbol(D6.foo, Decl(undefinedIsSubtypeOfEverything.ts, 50, 23))
-}
-
-class D7 extends Base {
->D7 : Symbol(D7, Decl(undefinedIsSubtypeOfEverything.ts, 52, 1))
->Base : Symbol(Base, Decl(undefinedIsSubtypeOfEverything.ts, 0, 0))
-
-    foo: { bar: number };
->foo : Symbol(D7.foo, Decl(undefinedIsSubtypeOfEverything.ts, 54, 23))
->bar : Symbol(bar, Decl(undefinedIsSubtypeOfEverything.ts, 55, 10))
-}
-
-
-class D8 extends Base {
->D8 : Symbol(D8, Decl(undefinedIsSubtypeOfEverything.ts, 56, 1))
->Base : Symbol(Base, Decl(undefinedIsSubtypeOfEverything.ts, 0, 0))
-
-    foo: D7;
->foo : Symbol(D8.foo, Decl(undefinedIsSubtypeOfEverything.ts, 59, 23))
->D7 : Symbol(D7, Decl(undefinedIsSubtypeOfEverything.ts, 52, 1))
-}
-
-interface I1 {
->I1 : Symbol(I1, Decl(undefinedIsSubtypeOfEverything.ts, 61, 1))
-
-    bar: string;
->bar : Symbol(I1.bar, Decl(undefinedIsSubtypeOfEverything.ts, 63, 14))
-}
-class D9 extends Base {
->D9 : Symbol(D9, Decl(undefinedIsSubtypeOfEverything.ts, 65, 1))
->Base : Symbol(Base, Decl(undefinedIsSubtypeOfEverything.ts, 0, 0))
-
-    foo: I1;
->foo : Symbol(D9.foo, Decl(undefinedIsSubtypeOfEverything.ts, 66, 23))
->I1 : Symbol(I1, Decl(undefinedIsSubtypeOfEverything.ts, 61, 1))
-}
-
-
-class D10 extends Base {
->D10 : Symbol(D10, Decl(undefinedIsSubtypeOfEverything.ts, 68, 1))
->Base : Symbol(Base, Decl(undefinedIsSubtypeOfEverything.ts, 0, 0))
-
-    foo: () => number;
->foo : Symbol(D10.foo, Decl(undefinedIsSubtypeOfEverything.ts, 71, 24))
-}
-
-enum E { A }
->E : Symbol(E, Decl(undefinedIsSubtypeOfEverything.ts, 73, 1))
->A : Symbol(E.A, Decl(undefinedIsSubtypeOfEverything.ts, 75, 8))
-
-class D11 extends Base {
->D11 : Symbol(D11, Decl(undefinedIsSubtypeOfEverything.ts, 75, 12))
->Base : Symbol(Base, Decl(undefinedIsSubtypeOfEverything.ts, 0, 0))
-
-    foo: E;
->foo : Symbol(D11.foo, Decl(undefinedIsSubtypeOfEverything.ts, 76, 24))
->E : Symbol(E, Decl(undefinedIsSubtypeOfEverything.ts, 73, 1))
-}
-
-function f() { }
->f : Symbol(f, Decl(undefinedIsSubtypeOfEverything.ts, 78, 1), Decl(undefinedIsSubtypeOfEverything.ts, 80, 16))
-
-module f {
->f : Symbol(f, Decl(undefinedIsSubtypeOfEverything.ts, 78, 1), Decl(undefinedIsSubtypeOfEverything.ts, 80, 16))
-
-    export var bar = 1;
->bar : Symbol(bar, Decl(undefinedIsSubtypeOfEverything.ts, 82, 14))
-}
-class D12 extends Base {
->D12 : Symbol(D12, Decl(undefinedIsSubtypeOfEverything.ts, 83, 1))
->Base : Symbol(Base, Decl(undefinedIsSubtypeOfEverything.ts, 0, 0))
-
-    foo: typeof f;
->foo : Symbol(D12.foo, Decl(undefinedIsSubtypeOfEverything.ts, 84, 24))
->f : Symbol(f, Decl(undefinedIsSubtypeOfEverything.ts, 78, 1), Decl(undefinedIsSubtypeOfEverything.ts, 80, 16))
-}
-
-
-class c { baz: string }
->c : Symbol(c, Decl(undefinedIsSubtypeOfEverything.ts, 86, 1), Decl(undefinedIsSubtypeOfEverything.ts, 89, 23))
->baz : Symbol(c.baz, Decl(undefinedIsSubtypeOfEverything.ts, 89, 9))
-
-module c {
->c : Symbol(c, Decl(undefinedIsSubtypeOfEverything.ts, 86, 1), Decl(undefinedIsSubtypeOfEverything.ts, 89, 23))
-
-    export var bar = 1;
->bar : Symbol(bar, Decl(undefinedIsSubtypeOfEverything.ts, 91, 14))
-}
-class D13 extends Base {
->D13 : Symbol(D13, Decl(undefinedIsSubtypeOfEverything.ts, 92, 1))
->Base : Symbol(Base, Decl(undefinedIsSubtypeOfEverything.ts, 0, 0))
-
-    foo: typeof c;
->foo : Symbol(D13.foo, Decl(undefinedIsSubtypeOfEverything.ts, 93, 24))
->c : Symbol(c, Decl(undefinedIsSubtypeOfEverything.ts, 86, 1), Decl(undefinedIsSubtypeOfEverything.ts, 89, 23))
-}
-
-
-class D14<T> extends Base {
->D14 : Symbol(D14, Decl(undefinedIsSubtypeOfEverything.ts, 95, 1))
->T : Symbol(T, Decl(undefinedIsSubtypeOfEverything.ts, 98, 10))
->Base : Symbol(Base, Decl(undefinedIsSubtypeOfEverything.ts, 0, 0))
-
-    foo: T;
->foo : Symbol(D14.foo, Decl(undefinedIsSubtypeOfEverything.ts, 98, 27))
->T : Symbol(T, Decl(undefinedIsSubtypeOfEverything.ts, 98, 10))
-}
-
-
-class D15<T, U> extends Base {
->D15 : Symbol(D15, Decl(undefinedIsSubtypeOfEverything.ts, 100, 1))
->T : Symbol(T, Decl(undefinedIsSubtypeOfEverything.ts, 103, 10))
->U : Symbol(U, Decl(undefinedIsSubtypeOfEverything.ts, 103, 12))
->Base : Symbol(Base, Decl(undefinedIsSubtypeOfEverything.ts, 0, 0))
-
-    foo: U;
->foo : Symbol(D15.foo, Decl(undefinedIsSubtypeOfEverything.ts, 103, 30))
->U : Symbol(U, Decl(undefinedIsSubtypeOfEverything.ts, 103, 12))
-}
-
-//class D15<T, U extends T> extends Base {
-//    foo: U;
-//}
-
-
-class D16 extends Base {
->D16 : Symbol(D16, Decl(undefinedIsSubtypeOfEverything.ts, 105, 1))
->Base : Symbol(Base, Decl(undefinedIsSubtypeOfEverything.ts, 0, 0))
-
-    foo: Object;
->foo : Symbol(D16.foo, Decl(undefinedIsSubtypeOfEverything.ts, 112, 24))
->Object : Symbol(Object, Decl(lib.d.ts, --, --), Decl(lib.d.ts, --, --))
-}
-
-
-class D17 extends Base {
->D17 : Symbol(D17, Decl(undefinedIsSubtypeOfEverything.ts, 114, 1))
->Base : Symbol(Base, Decl(undefinedIsSubtypeOfEverything.ts, 0, 0))
-
-    foo: {};
->foo : Symbol(D17.foo, Decl(undefinedIsSubtypeOfEverything.ts, 117, 24))
-}
-
+=== tests/cases/conformance/types/typeRelationships/subtypesAndSuperTypes/undefinedIsSubtypeOfEverything.ts ===
+// undefined is a subtype of every other types, no errors expected below
+
+class Base {
+>Base : Symbol(Base, Decl(undefinedIsSubtypeOfEverything.ts, 0, 0))
+
+    foo: typeof undefined;
+>foo : Symbol(Base.foo, Decl(undefinedIsSubtypeOfEverything.ts, 2, 12))
+>undefined : Symbol(undefined)
+} 
+
+class D0 extends Base {
+>D0 : Symbol(D0, Decl(undefinedIsSubtypeOfEverything.ts, 4, 1))
+>Base : Symbol(Base, Decl(undefinedIsSubtypeOfEverything.ts, 0, 0))
+
+    foo: any;
+>foo : Symbol(D0.foo, Decl(undefinedIsSubtypeOfEverything.ts, 6, 23))
+}
+
+class DA extends Base {
+>DA : Symbol(DA, Decl(undefinedIsSubtypeOfEverything.ts, 8, 1))
+>Base : Symbol(Base, Decl(undefinedIsSubtypeOfEverything.ts, 0, 0))
+
+    foo: typeof undefined; 
+>foo : Symbol(DA.foo, Decl(undefinedIsSubtypeOfEverything.ts, 10, 23))
+>undefined : Symbol(undefined)
+}
+
+class D1 extends Base {
+>D1 : Symbol(D1, Decl(undefinedIsSubtypeOfEverything.ts, 12, 1))
+>Base : Symbol(Base, Decl(undefinedIsSubtypeOfEverything.ts, 0, 0))
+
+    foo: string;
+>foo : Symbol(D1.foo, Decl(undefinedIsSubtypeOfEverything.ts, 14, 23))
+}
+
+class D1A extends Base {
+>D1A : Symbol(D1A, Decl(undefinedIsSubtypeOfEverything.ts, 16, 1))
+>Base : Symbol(Base, Decl(undefinedIsSubtypeOfEverything.ts, 0, 0))
+
+    foo: String;
+>foo : Symbol(D1A.foo, Decl(undefinedIsSubtypeOfEverything.ts, 18, 24))
+>String : Symbol(String, Decl(lib.d.ts, --, --), Decl(lib.d.ts, --, --), Decl(lib.d.ts, --, --))
+}
+
+
+class D2 extends Base {
+>D2 : Symbol(D2, Decl(undefinedIsSubtypeOfEverything.ts, 20, 1))
+>Base : Symbol(Base, Decl(undefinedIsSubtypeOfEverything.ts, 0, 0))
+
+    foo: number;
+>foo : Symbol(D2.foo, Decl(undefinedIsSubtypeOfEverything.ts, 23, 23))
+}
+
+class D2A extends Base {
+>D2A : Symbol(D2A, Decl(undefinedIsSubtypeOfEverything.ts, 25, 1))
+>Base : Symbol(Base, Decl(undefinedIsSubtypeOfEverything.ts, 0, 0))
+
+    foo: Number;
+>foo : Symbol(D2A.foo, Decl(undefinedIsSubtypeOfEverything.ts, 27, 24))
+>Number : Symbol(Number, Decl(lib.d.ts, --, --), Decl(lib.d.ts, --, --), Decl(lib.d.ts, --, --))
+}
+
+
+class D3 extends Base {
+>D3 : Symbol(D3, Decl(undefinedIsSubtypeOfEverything.ts, 29, 1))
+>Base : Symbol(Base, Decl(undefinedIsSubtypeOfEverything.ts, 0, 0))
+
+    foo: boolean;
+>foo : Symbol(D3.foo, Decl(undefinedIsSubtypeOfEverything.ts, 32, 23))
+}
+
+class D3A extends Base {
+>D3A : Symbol(D3A, Decl(undefinedIsSubtypeOfEverything.ts, 34, 1))
+>Base : Symbol(Base, Decl(undefinedIsSubtypeOfEverything.ts, 0, 0))
+
+    foo: Boolean;
+>foo : Symbol(D3A.foo, Decl(undefinedIsSubtypeOfEverything.ts, 36, 24))
+>Boolean : Symbol(Boolean, Decl(lib.d.ts, --, --), Decl(lib.d.ts, --, --))
+}
+
+
+class D4 extends Base {
+>D4 : Symbol(D4, Decl(undefinedIsSubtypeOfEverything.ts, 38, 1))
+>Base : Symbol(Base, Decl(undefinedIsSubtypeOfEverything.ts, 0, 0))
+
+    foo: RegExp;
+>foo : Symbol(D4.foo, Decl(undefinedIsSubtypeOfEverything.ts, 41, 23))
+>RegExp : Symbol(RegExp, Decl(lib.d.ts, --, --), Decl(lib.d.ts, --, --))
+}
+
+class D5 extends Base {
+>D5 : Symbol(D5, Decl(undefinedIsSubtypeOfEverything.ts, 43, 1))
+>Base : Symbol(Base, Decl(undefinedIsSubtypeOfEverything.ts, 0, 0))
+
+    foo: Date;
+>foo : Symbol(D5.foo, Decl(undefinedIsSubtypeOfEverything.ts, 45, 23))
+>Date : Symbol(Date, Decl(lib.d.ts, --, --), Decl(lib.d.ts, --, --), Decl(lib.d.ts, --, --))
+}
+
+
+class D6 extends Base {
+>D6 : Symbol(D6, Decl(undefinedIsSubtypeOfEverything.ts, 47, 1))
+>Base : Symbol(Base, Decl(undefinedIsSubtypeOfEverything.ts, 0, 0))
+
+    foo: number[];
+>foo : Symbol(D6.foo, Decl(undefinedIsSubtypeOfEverything.ts, 50, 23))
+}
+
+class D7 extends Base {
+>D7 : Symbol(D7, Decl(undefinedIsSubtypeOfEverything.ts, 52, 1))
+>Base : Symbol(Base, Decl(undefinedIsSubtypeOfEverything.ts, 0, 0))
+
+    foo: { bar: number };
+>foo : Symbol(D7.foo, Decl(undefinedIsSubtypeOfEverything.ts, 54, 23))
+>bar : Symbol(bar, Decl(undefinedIsSubtypeOfEverything.ts, 55, 10))
+}
+
+
+class D8 extends Base {
+>D8 : Symbol(D8, Decl(undefinedIsSubtypeOfEverything.ts, 56, 1))
+>Base : Symbol(Base, Decl(undefinedIsSubtypeOfEverything.ts, 0, 0))
+
+    foo: D7;
+>foo : Symbol(D8.foo, Decl(undefinedIsSubtypeOfEverything.ts, 59, 23))
+>D7 : Symbol(D7, Decl(undefinedIsSubtypeOfEverything.ts, 52, 1))
+}
+
+interface I1 {
+>I1 : Symbol(I1, Decl(undefinedIsSubtypeOfEverything.ts, 61, 1))
+
+    bar: string;
+>bar : Symbol(I1.bar, Decl(undefinedIsSubtypeOfEverything.ts, 63, 14))
+}
+class D9 extends Base {
+>D9 : Symbol(D9, Decl(undefinedIsSubtypeOfEverything.ts, 65, 1))
+>Base : Symbol(Base, Decl(undefinedIsSubtypeOfEverything.ts, 0, 0))
+
+    foo: I1;
+>foo : Symbol(D9.foo, Decl(undefinedIsSubtypeOfEverything.ts, 66, 23))
+>I1 : Symbol(I1, Decl(undefinedIsSubtypeOfEverything.ts, 61, 1))
+}
+
+
+class D10 extends Base {
+>D10 : Symbol(D10, Decl(undefinedIsSubtypeOfEverything.ts, 68, 1))
+>Base : Symbol(Base, Decl(undefinedIsSubtypeOfEverything.ts, 0, 0))
+
+    foo: () => number;
+>foo : Symbol(D10.foo, Decl(undefinedIsSubtypeOfEverything.ts, 71, 24))
+}
+
+enum E { A }
+>E : Symbol(E, Decl(undefinedIsSubtypeOfEverything.ts, 73, 1))
+>A : Symbol(E.A, Decl(undefinedIsSubtypeOfEverything.ts, 75, 8))
+
+class D11 extends Base {
+>D11 : Symbol(D11, Decl(undefinedIsSubtypeOfEverything.ts, 75, 12))
+>Base : Symbol(Base, Decl(undefinedIsSubtypeOfEverything.ts, 0, 0))
+
+    foo: E;
+>foo : Symbol(D11.foo, Decl(undefinedIsSubtypeOfEverything.ts, 76, 24))
+>E : Symbol(E, Decl(undefinedIsSubtypeOfEverything.ts, 73, 1))
+}
+
+function f() { }
+>f : Symbol(f, Decl(undefinedIsSubtypeOfEverything.ts, 78, 1), Decl(undefinedIsSubtypeOfEverything.ts, 80, 16))
+
+module f {
+>f : Symbol(f, Decl(undefinedIsSubtypeOfEverything.ts, 78, 1), Decl(undefinedIsSubtypeOfEverything.ts, 80, 16))
+
+    export var bar = 1;
+>bar : Symbol(bar, Decl(undefinedIsSubtypeOfEverything.ts, 82, 14))
+}
+class D12 extends Base {
+>D12 : Symbol(D12, Decl(undefinedIsSubtypeOfEverything.ts, 83, 1))
+>Base : Symbol(Base, Decl(undefinedIsSubtypeOfEverything.ts, 0, 0))
+
+    foo: typeof f;
+>foo : Symbol(D12.foo, Decl(undefinedIsSubtypeOfEverything.ts, 84, 24))
+>f : Symbol(f, Decl(undefinedIsSubtypeOfEverything.ts, 78, 1), Decl(undefinedIsSubtypeOfEverything.ts, 80, 16))
+}
+
+
+class c { baz: string }
+>c : Symbol(c, Decl(undefinedIsSubtypeOfEverything.ts, 86, 1), Decl(undefinedIsSubtypeOfEverything.ts, 89, 23))
+>baz : Symbol(c.baz, Decl(undefinedIsSubtypeOfEverything.ts, 89, 9))
+
+module c {
+>c : Symbol(c, Decl(undefinedIsSubtypeOfEverything.ts, 86, 1), Decl(undefinedIsSubtypeOfEverything.ts, 89, 23))
+
+    export var bar = 1;
+>bar : Symbol(bar, Decl(undefinedIsSubtypeOfEverything.ts, 91, 14))
+}
+class D13 extends Base {
+>D13 : Symbol(D13, Decl(undefinedIsSubtypeOfEverything.ts, 92, 1))
+>Base : Symbol(Base, Decl(undefinedIsSubtypeOfEverything.ts, 0, 0))
+
+    foo: typeof c;
+>foo : Symbol(D13.foo, Decl(undefinedIsSubtypeOfEverything.ts, 93, 24))
+>c : Symbol(c, Decl(undefinedIsSubtypeOfEverything.ts, 86, 1), Decl(undefinedIsSubtypeOfEverything.ts, 89, 23))
+}
+
+
+class D14<T> extends Base {
+>D14 : Symbol(D14, Decl(undefinedIsSubtypeOfEverything.ts, 95, 1))
+>T : Symbol(T, Decl(undefinedIsSubtypeOfEverything.ts, 98, 10))
+>Base : Symbol(Base, Decl(undefinedIsSubtypeOfEverything.ts, 0, 0))
+
+    foo: T;
+>foo : Symbol(D14.foo, Decl(undefinedIsSubtypeOfEverything.ts, 98, 27))
+>T : Symbol(T, Decl(undefinedIsSubtypeOfEverything.ts, 98, 10))
+}
+
+
+class D15<T, U> extends Base {
+>D15 : Symbol(D15, Decl(undefinedIsSubtypeOfEverything.ts, 100, 1))
+>T : Symbol(T, Decl(undefinedIsSubtypeOfEverything.ts, 103, 10))
+>U : Symbol(U, Decl(undefinedIsSubtypeOfEverything.ts, 103, 12))
+>Base : Symbol(Base, Decl(undefinedIsSubtypeOfEverything.ts, 0, 0))
+
+    foo: U;
+>foo : Symbol(D15.foo, Decl(undefinedIsSubtypeOfEverything.ts, 103, 30))
+>U : Symbol(U, Decl(undefinedIsSubtypeOfEverything.ts, 103, 12))
+}
+
+//class D15<T, U extends T> extends Base {
+//    foo: U;
+//}
+
+
+class D16 extends Base {
+>D16 : Symbol(D16, Decl(undefinedIsSubtypeOfEverything.ts, 105, 1))
+>Base : Symbol(Base, Decl(undefinedIsSubtypeOfEverything.ts, 0, 0))
+
+    foo: Object;
+>foo : Symbol(D16.foo, Decl(undefinedIsSubtypeOfEverything.ts, 112, 24))
+>Object : Symbol(Object, Decl(lib.d.ts, --, --), Decl(lib.d.ts, --, --))
+}
+
+
+class D17 extends Base {
+>D17 : Symbol(D17, Decl(undefinedIsSubtypeOfEverything.ts, 114, 1))
+>Base : Symbol(Base, Decl(undefinedIsSubtypeOfEverything.ts, 0, 0))
+
+    foo: {};
+>foo : Symbol(D17.foo, Decl(undefinedIsSubtypeOfEverything.ts, 117, 24))
+}
+