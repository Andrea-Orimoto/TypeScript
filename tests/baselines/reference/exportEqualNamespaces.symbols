=== tests/cases/compiler/exportEqualNamespaces.ts ===
declare module server {
>server : Symbol(server, Decl(exportEqualNamespaces.ts, 0, 0), Decl(exportEqualNamespaces.ts, 2, 1), Decl(exportEqualNamespaces.ts, 10, 3))

    interface Server extends Object { }
>Server : Symbol(Server, Decl(exportEqualNamespaces.ts, 0, 23))
>Object : Symbol(Object, Decl(lib.d.ts, --, --), Decl(lib.d.ts, --, --))
}

interface server {
>server : Symbol(server, Decl(exportEqualNamespaces.ts, 0, 0), Decl(exportEqualNamespaces.ts, 2, 1), Decl(exportEqualNamespaces.ts, 10, 3))

    (): server.Server;
>server : Symbol(server, Decl(exportEqualNamespaces.ts, 0, 0), Decl(exportEqualNamespaces.ts, 2, 1), Decl(exportEqualNamespaces.ts, 10, 3))
>Server : Symbol(server.Server, Decl(exportEqualNamespaces.ts, 0, 23))

    startTime: Date;
<<<<<<< HEAD
>startTime : Symbol(startTime, Decl(exportEqualNamespaces.ts, 5, 22))
>Date : Symbol(Date, Decl(lib.d.ts, --, --), Decl(lib.d.ts, --, --), Decl(lib.d.ts, --, --))
=======
>startTime : Symbol(server.startTime, Decl(exportEqualNamespaces.ts, 5, 22))
>Date : Symbol(Date, Decl(lib.d.ts, --, --), Decl(lib.d.ts, --, --))
>>>>>>> 6cc1b174
}
 
var x = 5;
>x : Symbol(x, Decl(exportEqualNamespaces.ts, 9, 3))

var server = new Date();
>server : Symbol(server, Decl(exportEqualNamespaces.ts, 0, 0), Decl(exportEqualNamespaces.ts, 2, 1), Decl(exportEqualNamespaces.ts, 10, 3))
>Date : Symbol(Date, Decl(lib.d.ts, --, --), Decl(lib.d.ts, --, --), Decl(lib.d.ts, --, --))

export = server;
>server : Symbol(server, Decl(exportEqualNamespaces.ts, 0, 0), Decl(exportEqualNamespaces.ts, 2, 1), Decl(exportEqualNamespaces.ts, 10, 3))

<|MERGE_RESOLUTION|>--- conflicted
+++ resolved
@@ -1,36 +1,31 @@
-=== tests/cases/compiler/exportEqualNamespaces.ts ===
-declare module server {
->server : Symbol(server, Decl(exportEqualNamespaces.ts, 0, 0), Decl(exportEqualNamespaces.ts, 2, 1), Decl(exportEqualNamespaces.ts, 10, 3))
-
-    interface Server extends Object { }
->Server : Symbol(Server, Decl(exportEqualNamespaces.ts, 0, 23))
->Object : Symbol(Object, Decl(lib.d.ts, --, --), Decl(lib.d.ts, --, --))
-}
-
-interface server {
->server : Symbol(server, Decl(exportEqualNamespaces.ts, 0, 0), Decl(exportEqualNamespaces.ts, 2, 1), Decl(exportEqualNamespaces.ts, 10, 3))
-
-    (): server.Server;
->server : Symbol(server, Decl(exportEqualNamespaces.ts, 0, 0), Decl(exportEqualNamespaces.ts, 2, 1), Decl(exportEqualNamespaces.ts, 10, 3))
->Server : Symbol(server.Server, Decl(exportEqualNamespaces.ts, 0, 23))
-
-    startTime: Date;
-<<<<<<< HEAD
->startTime : Symbol(startTime, Decl(exportEqualNamespaces.ts, 5, 22))
->Date : Symbol(Date, Decl(lib.d.ts, --, --), Decl(lib.d.ts, --, --), Decl(lib.d.ts, --, --))
-=======
->startTime : Symbol(server.startTime, Decl(exportEqualNamespaces.ts, 5, 22))
->Date : Symbol(Date, Decl(lib.d.ts, --, --), Decl(lib.d.ts, --, --))
->>>>>>> 6cc1b174
-}
- 
-var x = 5;
->x : Symbol(x, Decl(exportEqualNamespaces.ts, 9, 3))
-
-var server = new Date();
->server : Symbol(server, Decl(exportEqualNamespaces.ts, 0, 0), Decl(exportEqualNamespaces.ts, 2, 1), Decl(exportEqualNamespaces.ts, 10, 3))
->Date : Symbol(Date, Decl(lib.d.ts, --, --), Decl(lib.d.ts, --, --), Decl(lib.d.ts, --, --))
-
-export = server;
->server : Symbol(server, Decl(exportEqualNamespaces.ts, 0, 0), Decl(exportEqualNamespaces.ts, 2, 1), Decl(exportEqualNamespaces.ts, 10, 3))
-
+=== tests/cases/compiler/exportEqualNamespaces.ts ===
+declare module server {
+>server : Symbol(server, Decl(exportEqualNamespaces.ts, 0, 0), Decl(exportEqualNamespaces.ts, 2, 1), Decl(exportEqualNamespaces.ts, 10, 3))
+
+    interface Server extends Object { }
+>Server : Symbol(Server, Decl(exportEqualNamespaces.ts, 0, 23))
+>Object : Symbol(Object, Decl(lib.d.ts, --, --), Decl(lib.d.ts, --, --))
+}
+
+interface server {
+>server : Symbol(server, Decl(exportEqualNamespaces.ts, 0, 0), Decl(exportEqualNamespaces.ts, 2, 1), Decl(exportEqualNamespaces.ts, 10, 3))
+
+    (): server.Server;
+>server : Symbol(server, Decl(exportEqualNamespaces.ts, 0, 0), Decl(exportEqualNamespaces.ts, 2, 1), Decl(exportEqualNamespaces.ts, 10, 3))
+>Server : Symbol(server.Server, Decl(exportEqualNamespaces.ts, 0, 23))
+
+    startTime: Date;
+>startTime : Symbol(server.startTime, Decl(exportEqualNamespaces.ts, 5, 22))
+>Date : Symbol(Date, Decl(lib.d.ts, --, --), Decl(lib.d.ts, --, --), Decl(lib.d.ts, --, --))
+}
+ 
+var x = 5;
+>x : Symbol(x, Decl(exportEqualNamespaces.ts, 9, 3))
+
+var server = new Date();
+>server : Symbol(server, Decl(exportEqualNamespaces.ts, 0, 0), Decl(exportEqualNamespaces.ts, 2, 1), Decl(exportEqualNamespaces.ts, 10, 3))
+>Date : Symbol(Date, Decl(lib.d.ts, --, --), Decl(lib.d.ts, --, --), Decl(lib.d.ts, --, --))
+
+export = server;
+>server : Symbol(server, Decl(exportEqualNamespaces.ts, 0, 0), Decl(exportEqualNamespaces.ts, 2, 1), Decl(exportEqualNamespaces.ts, 10, 3))
+