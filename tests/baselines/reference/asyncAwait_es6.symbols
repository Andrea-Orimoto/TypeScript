--- conflicted
+++ resolved
@@ -1,123 +1,118 @@
-=== tests/cases/conformance/async/es6/asyncAwait_es6.ts ===
-type MyPromise<T> = Promise<T>;
->MyPromise : Symbol(MyPromise, Decl(asyncAwait_es6.ts, 0, 0), Decl(asyncAwait_es6.ts, 1, 11))
->T : Symbol(T, Decl(asyncAwait_es6.ts, 0, 15))
->Promise : Symbol(Promise, Decl(lib.es6.symbol.wellknown.d.ts, --, --), Decl(lib.es6.promise.d.ts, --, --), Decl(lib.es6.promise.d.ts, --, --), Decl(lib.es6.iterable.d.ts, --, --))
->T : Symbol(T, Decl(asyncAwait_es6.ts, 0, 15))
-
-declare var MyPromise: typeof Promise;
->MyPromise : Symbol(MyPromise, Decl(asyncAwait_es6.ts, 0, 0), Decl(asyncAwait_es6.ts, 1, 11))
->Promise : Symbol(Promise, Decl(lib.es6.symbol.wellknown.d.ts, --, --), Decl(lib.es6.promise.d.ts, --, --), Decl(lib.es6.promise.d.ts, --, --), Decl(lib.es6.iterable.d.ts, --, --))
-
-declare var p: Promise<number>;
->p : Symbol(p, Decl(asyncAwait_es6.ts, 2, 11))
->Promise : Symbol(Promise, Decl(lib.es6.symbol.wellknown.d.ts, --, --), Decl(lib.es6.promise.d.ts, --, --), Decl(lib.es6.promise.d.ts, --, --), Decl(lib.es6.iterable.d.ts, --, --))
-
-declare var mp: MyPromise<number>;
->mp : Symbol(mp, Decl(asyncAwait_es6.ts, 3, 11))
->MyPromise : Symbol(MyPromise, Decl(asyncAwait_es6.ts, 0, 0), Decl(asyncAwait_es6.ts, 1, 11))
-
-async function f0() { }
->f0 : Symbol(f0, Decl(asyncAwait_es6.ts, 3, 34))
-
-async function f1(): Promise<void> { }
->f1 : Symbol(f1, Decl(asyncAwait_es6.ts, 5, 23))
->Promise : Symbol(Promise, Decl(lib.es6.symbol.wellknown.d.ts, --, --), Decl(lib.es6.promise.d.ts, --, --), Decl(lib.es6.promise.d.ts, --, --), Decl(lib.es6.iterable.d.ts, --, --))
-
-async function f3(): MyPromise<void> { }
->f3 : Symbol(f3, Decl(asyncAwait_es6.ts, 6, 38))
->MyPromise : Symbol(MyPromise, Decl(asyncAwait_es6.ts, 0, 0), Decl(asyncAwait_es6.ts, 1, 11))
-
-let f4 = async function() { }
->f4 : Symbol(f4, Decl(asyncAwait_es6.ts, 9, 3))
-
-let f5 = async function(): Promise<void> { }
->f5 : Symbol(f5, Decl(asyncAwait_es6.ts, 10, 3))
->Promise : Symbol(Promise, Decl(lib.es6.symbol.wellknown.d.ts, --, --), Decl(lib.es6.promise.d.ts, --, --), Decl(lib.es6.promise.d.ts, --, --), Decl(lib.es6.iterable.d.ts, --, --))
-
-let f6 = async function(): MyPromise<void> { }
->f6 : Symbol(f6, Decl(asyncAwait_es6.ts, 11, 3))
->MyPromise : Symbol(MyPromise, Decl(asyncAwait_es6.ts, 0, 0), Decl(asyncAwait_es6.ts, 1, 11))
-
-let f7 = async () => { };
->f7 : Symbol(f7, Decl(asyncAwait_es6.ts, 13, 3))
-
-let f8 = async (): Promise<void> => { };
->f8 : Symbol(f8, Decl(asyncAwait_es6.ts, 14, 3))
->Promise : Symbol(Promise, Decl(lib.es6.symbol.wellknown.d.ts, --, --), Decl(lib.es6.promise.d.ts, --, --), Decl(lib.es6.promise.d.ts, --, --), Decl(lib.es6.iterable.d.ts, --, --))
-
-let f9 = async (): MyPromise<void> => { }; 
->f9 : Symbol(f9, Decl(asyncAwait_es6.ts, 15, 3))
->MyPromise : Symbol(MyPromise, Decl(asyncAwait_es6.ts, 0, 0), Decl(asyncAwait_es6.ts, 1, 11))
-
-let f10 = async () => p;
->f10 : Symbol(f10, Decl(asyncAwait_es6.ts, 16, 3))
->p : Symbol(p, Decl(asyncAwait_es6.ts, 2, 11))
-
-let f11 = async () => mp;
->f11 : Symbol(f11, Decl(asyncAwait_es6.ts, 17, 3))
->mp : Symbol(mp, Decl(asyncAwait_es6.ts, 3, 11))
-
-let f12 = async (): Promise<number> => mp;
->f12 : Symbol(f12, Decl(asyncAwait_es6.ts, 18, 3))
->Promise : Symbol(Promise, Decl(lib.es6.symbol.wellknown.d.ts, --, --), Decl(lib.es6.promise.d.ts, --, --), Decl(lib.es6.promise.d.ts, --, --), Decl(lib.es6.iterable.d.ts, --, --))
->mp : Symbol(mp, Decl(asyncAwait_es6.ts, 3, 11))
-
-let f13 = async (): MyPromise<number> => p;
->f13 : Symbol(f13, Decl(asyncAwait_es6.ts, 19, 3))
->MyPromise : Symbol(MyPromise, Decl(asyncAwait_es6.ts, 0, 0), Decl(asyncAwait_es6.ts, 1, 11))
->p : Symbol(p, Decl(asyncAwait_es6.ts, 2, 11))
-
-let o = {
->o : Symbol(o, Decl(asyncAwait_es6.ts, 21, 3))
-
-	async m1() { },
->m1 : Symbol(m1, Decl(asyncAwait_es6.ts, 21, 9))
-
-	async m2(): Promise<void> { },
->m2 : Symbol(m2, Decl(asyncAwait_es6.ts, 22, 16))
->Promise : Symbol(Promise, Decl(lib.es6.symbol.wellknown.d.ts, --, --), Decl(lib.es6.promise.d.ts, --, --), Decl(lib.es6.promise.d.ts, --, --), Decl(lib.es6.iterable.d.ts, --, --))
-
-	async m3(): MyPromise<void> { }
->m3 : Symbol(m3, Decl(asyncAwait_es6.ts, 23, 31))
->MyPromise : Symbol(MyPromise, Decl(asyncAwait_es6.ts, 0, 0), Decl(asyncAwait_es6.ts, 1, 11))
-
-};
-
-class C {
->C : Symbol(C, Decl(asyncAwait_es6.ts, 25, 2))
-
-	async m1() { }
->m1 : Symbol(C.m1, Decl(asyncAwait_es6.ts, 27, 9))
-
-	async m2(): Promise<void> { }
-<<<<<<< HEAD
->m2 : Symbol(m2, Decl(asyncAwait_es6.ts, 28, 15))
->Promise : Symbol(Promise, Decl(lib.es6.symbol.wellknown.d.ts, --, --), Decl(lib.es6.promise.d.ts, --, --), Decl(lib.es6.promise.d.ts, --, --), Decl(lib.es6.iterable.d.ts, --, --))
-=======
->m2 : Symbol(C.m2, Decl(asyncAwait_es6.ts, 28, 15))
->Promise : Symbol(Promise, Decl(lib.d.ts, --, --), Decl(lib.d.ts, --, --))
->>>>>>> 6cc1b174
-
-	async m3(): MyPromise<void> { }
->m3 : Symbol(C.m3, Decl(asyncAwait_es6.ts, 29, 30))
->MyPromise : Symbol(MyPromise, Decl(asyncAwait_es6.ts, 0, 0), Decl(asyncAwait_es6.ts, 1, 11))
-
-	static async m4() { }
->m4 : Symbol(C.m4, Decl(asyncAwait_es6.ts, 30, 32))
-
-	static async m5(): Promise<void> { }
->m5 : Symbol(C.m5, Decl(asyncAwait_es6.ts, 31, 22))
->Promise : Symbol(Promise, Decl(lib.es6.symbol.wellknown.d.ts, --, --), Decl(lib.es6.promise.d.ts, --, --), Decl(lib.es6.promise.d.ts, --, --), Decl(lib.es6.iterable.d.ts, --, --))
-
-	static async m6(): MyPromise<void> { }
->m6 : Symbol(C.m6, Decl(asyncAwait_es6.ts, 32, 37))
->MyPromise : Symbol(MyPromise, Decl(asyncAwait_es6.ts, 0, 0), Decl(asyncAwait_es6.ts, 1, 11))
-}
-
-module M {
->M : Symbol(M, Decl(asyncAwait_es6.ts, 34, 1))
-
-	export async function f1() { }
->f1 : Symbol(f1, Decl(asyncAwait_es6.ts, 36, 10))
-}
+=== tests/cases/conformance/async/es6/asyncAwait_es6.ts ===
+type MyPromise<T> = Promise<T>;
+>MyPromise : Symbol(MyPromise, Decl(asyncAwait_es6.ts, 0, 0), Decl(asyncAwait_es6.ts, 1, 11))
+>T : Symbol(T, Decl(asyncAwait_es6.ts, 0, 15))
+>Promise : Symbol(Promise, Decl(lib.es6.symbol.wellknown.d.ts, --, --), Decl(lib.es6.promise.d.ts, --, --), Decl(lib.es6.promise.d.ts, --, --), Decl(lib.es6.iterable.d.ts, --, --))
+>T : Symbol(T, Decl(asyncAwait_es6.ts, 0, 15))
+
+declare var MyPromise: typeof Promise;
+>MyPromise : Symbol(MyPromise, Decl(asyncAwait_es6.ts, 0, 0), Decl(asyncAwait_es6.ts, 1, 11))
+>Promise : Symbol(Promise, Decl(lib.es6.symbol.wellknown.d.ts, --, --), Decl(lib.es6.promise.d.ts, --, --), Decl(lib.es6.promise.d.ts, --, --), Decl(lib.es6.iterable.d.ts, --, --))
+
+declare var p: Promise<number>;
+>p : Symbol(p, Decl(asyncAwait_es6.ts, 2, 11))
+>Promise : Symbol(Promise, Decl(lib.es6.symbol.wellknown.d.ts, --, --), Decl(lib.es6.promise.d.ts, --, --), Decl(lib.es6.promise.d.ts, --, --), Decl(lib.es6.iterable.d.ts, --, --))
+
+declare var mp: MyPromise<number>;
+>mp : Symbol(mp, Decl(asyncAwait_es6.ts, 3, 11))
+>MyPromise : Symbol(MyPromise, Decl(asyncAwait_es6.ts, 0, 0), Decl(asyncAwait_es6.ts, 1, 11))
+
+async function f0() { }
+>f0 : Symbol(f0, Decl(asyncAwait_es6.ts, 3, 34))
+
+async function f1(): Promise<void> { }
+>f1 : Symbol(f1, Decl(asyncAwait_es6.ts, 5, 23))
+>Promise : Symbol(Promise, Decl(lib.es6.symbol.wellknown.d.ts, --, --), Decl(lib.es6.promise.d.ts, --, --), Decl(lib.es6.promise.d.ts, --, --), Decl(lib.es6.iterable.d.ts, --, --))
+
+async function f3(): MyPromise<void> { }
+>f3 : Symbol(f3, Decl(asyncAwait_es6.ts, 6, 38))
+>MyPromise : Symbol(MyPromise, Decl(asyncAwait_es6.ts, 0, 0), Decl(asyncAwait_es6.ts, 1, 11))
+
+let f4 = async function() { }
+>f4 : Symbol(f4, Decl(asyncAwait_es6.ts, 9, 3))
+
+let f5 = async function(): Promise<void> { }
+>f5 : Symbol(f5, Decl(asyncAwait_es6.ts, 10, 3))
+>Promise : Symbol(Promise, Decl(lib.es6.symbol.wellknown.d.ts, --, --), Decl(lib.es6.promise.d.ts, --, --), Decl(lib.es6.promise.d.ts, --, --), Decl(lib.es6.iterable.d.ts, --, --))
+
+let f6 = async function(): MyPromise<void> { }
+>f6 : Symbol(f6, Decl(asyncAwait_es6.ts, 11, 3))
+>MyPromise : Symbol(MyPromise, Decl(asyncAwait_es6.ts, 0, 0), Decl(asyncAwait_es6.ts, 1, 11))
+
+let f7 = async () => { };
+>f7 : Symbol(f7, Decl(asyncAwait_es6.ts, 13, 3))
+
+let f8 = async (): Promise<void> => { };
+>f8 : Symbol(f8, Decl(asyncAwait_es6.ts, 14, 3))
+>Promise : Symbol(Promise, Decl(lib.es6.symbol.wellknown.d.ts, --, --), Decl(lib.es6.promise.d.ts, --, --), Decl(lib.es6.promise.d.ts, --, --), Decl(lib.es6.iterable.d.ts, --, --))
+
+let f9 = async (): MyPromise<void> => { }; 
+>f9 : Symbol(f9, Decl(asyncAwait_es6.ts, 15, 3))
+>MyPromise : Symbol(MyPromise, Decl(asyncAwait_es6.ts, 0, 0), Decl(asyncAwait_es6.ts, 1, 11))
+
+let f10 = async () => p;
+>f10 : Symbol(f10, Decl(asyncAwait_es6.ts, 16, 3))
+>p : Symbol(p, Decl(asyncAwait_es6.ts, 2, 11))
+
+let f11 = async () => mp;
+>f11 : Symbol(f11, Decl(asyncAwait_es6.ts, 17, 3))
+>mp : Symbol(mp, Decl(asyncAwait_es6.ts, 3, 11))
+
+let f12 = async (): Promise<number> => mp;
+>f12 : Symbol(f12, Decl(asyncAwait_es6.ts, 18, 3))
+>Promise : Symbol(Promise, Decl(lib.es6.symbol.wellknown.d.ts, --, --), Decl(lib.es6.promise.d.ts, --, --), Decl(lib.es6.promise.d.ts, --, --), Decl(lib.es6.iterable.d.ts, --, --))
+>mp : Symbol(mp, Decl(asyncAwait_es6.ts, 3, 11))
+
+let f13 = async (): MyPromise<number> => p;
+>f13 : Symbol(f13, Decl(asyncAwait_es6.ts, 19, 3))
+>MyPromise : Symbol(MyPromise, Decl(asyncAwait_es6.ts, 0, 0), Decl(asyncAwait_es6.ts, 1, 11))
+>p : Symbol(p, Decl(asyncAwait_es6.ts, 2, 11))
+
+let o = {
+>o : Symbol(o, Decl(asyncAwait_es6.ts, 21, 3))
+
+	async m1() { },
+>m1 : Symbol(m1, Decl(asyncAwait_es6.ts, 21, 9))
+
+	async m2(): Promise<void> { },
+>m2 : Symbol(m2, Decl(asyncAwait_es6.ts, 22, 16))
+>Promise : Symbol(Promise, Decl(lib.es6.symbol.wellknown.d.ts, --, --), Decl(lib.es6.promise.d.ts, --, --), Decl(lib.es6.promise.d.ts, --, --), Decl(lib.es6.iterable.d.ts, --, --))
+
+	async m3(): MyPromise<void> { }
+>m3 : Symbol(m3, Decl(asyncAwait_es6.ts, 23, 31))
+>MyPromise : Symbol(MyPromise, Decl(asyncAwait_es6.ts, 0, 0), Decl(asyncAwait_es6.ts, 1, 11))
+
+};
+
+class C {
+>C : Symbol(C, Decl(asyncAwait_es6.ts, 25, 2))
+
+	async m1() { }
+>m1 : Symbol(C.m1, Decl(asyncAwait_es6.ts, 27, 9))
+
+	async m2(): Promise<void> { }
+>m2 : Symbol(C.m2, Decl(asyncAwait_es6.ts, 28, 15))
+>Promise : Symbol(Promise, Decl(lib.es6.symbol.wellknown.d.ts, --, --), Decl(lib.es6.promise.d.ts, --, --), Decl(lib.es6.promise.d.ts, --, --), Decl(lib.es6.iterable.d.ts, --, --))
+
+	async m3(): MyPromise<void> { }
+>m3 : Symbol(C.m3, Decl(asyncAwait_es6.ts, 29, 30))
+>MyPromise : Symbol(MyPromise, Decl(asyncAwait_es6.ts, 0, 0), Decl(asyncAwait_es6.ts, 1, 11))
+
+	static async m4() { }
+>m4 : Symbol(C.m4, Decl(asyncAwait_es6.ts, 30, 32))
+
+	static async m5(): Promise<void> { }
+>m5 : Symbol(C.m5, Decl(asyncAwait_es6.ts, 31, 22))
+>Promise : Symbol(Promise, Decl(lib.es6.symbol.wellknown.d.ts, --, --), Decl(lib.es6.promise.d.ts, --, --), Decl(lib.es6.promise.d.ts, --, --), Decl(lib.es6.iterable.d.ts, --, --))
+
+	static async m6(): MyPromise<void> { }
+>m6 : Symbol(C.m6, Decl(asyncAwait_es6.ts, 32, 37))
+>MyPromise : Symbol(MyPromise, Decl(asyncAwait_es6.ts, 0, 0), Decl(asyncAwait_es6.ts, 1, 11))
+}
+
+module M {
+>M : Symbol(M, Decl(asyncAwait_es6.ts, 34, 1))
+
+	export async function f1() { }
+>f1 : Symbol(f1, Decl(asyncAwait_es6.ts, 36, 10))
+}