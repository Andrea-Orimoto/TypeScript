=== tests/cases/conformance/expressions/identifiers/scopeResolutionIdentifiers.ts ===
// EveryType used in a nested scope of a different EveryType with the same name, type of the identifier is the one defined in the inner scope

var s: string;
>s : Symbol(s, Decl(scopeResolutionIdentifiers.ts, 2, 3))

module M1 {
>M1 : Symbol(M1, Decl(scopeResolutionIdentifiers.ts, 2, 14))

    export var s: number;
>s : Symbol(s, Decl(scopeResolutionIdentifiers.ts, 4, 14))

    var n = s;
>n : Symbol(n, Decl(scopeResolutionIdentifiers.ts, 5, 7), Decl(scopeResolutionIdentifiers.ts, 6, 7))
>s : Symbol(s, Decl(scopeResolutionIdentifiers.ts, 4, 14))

    var n: number;
>n : Symbol(n, Decl(scopeResolutionIdentifiers.ts, 5, 7), Decl(scopeResolutionIdentifiers.ts, 6, 7))
}

module M2 {
>M2 : Symbol(M2, Decl(scopeResolutionIdentifiers.ts, 7, 1))

    var s: number;
>s : Symbol(s, Decl(scopeResolutionIdentifiers.ts, 10, 7))

    var n = s;
>n : Symbol(n, Decl(scopeResolutionIdentifiers.ts, 11, 7), Decl(scopeResolutionIdentifiers.ts, 12, 7))
>s : Symbol(s, Decl(scopeResolutionIdentifiers.ts, 10, 7))

    var n: number;
>n : Symbol(n, Decl(scopeResolutionIdentifiers.ts, 11, 7), Decl(scopeResolutionIdentifiers.ts, 12, 7))
}

function fn() {
>fn : Symbol(fn, Decl(scopeResolutionIdentifiers.ts, 13, 1))

    var s: boolean;
>s : Symbol(s, Decl(scopeResolutionIdentifiers.ts, 16, 7))

    var n = s;
>n : Symbol(n, Decl(scopeResolutionIdentifiers.ts, 17, 7), Decl(scopeResolutionIdentifiers.ts, 18, 7))
>s : Symbol(s, Decl(scopeResolutionIdentifiers.ts, 16, 7))

    var n: boolean;
>n : Symbol(n, Decl(scopeResolutionIdentifiers.ts, 17, 7), Decl(scopeResolutionIdentifiers.ts, 18, 7))
}

class C {
>C : Symbol(C, Decl(scopeResolutionIdentifiers.ts, 19, 1))

    s: Date;
<<<<<<< HEAD
>s : Symbol(s, Decl(scopeResolutionIdentifiers.ts, 21, 9))
>Date : Symbol(Date, Decl(lib.d.ts, --, --), Decl(lib.d.ts, --, --), Decl(lib.d.ts, --, --))
=======
>s : Symbol(C.s, Decl(scopeResolutionIdentifiers.ts, 21, 9))
>Date : Symbol(Date, Decl(lib.d.ts, --, --), Decl(lib.d.ts, --, --))
>>>>>>> 6cc1b174

    n = this.s;
>n : Symbol(C.n, Decl(scopeResolutionIdentifiers.ts, 22, 12))
>this.s : Symbol(C.s, Decl(scopeResolutionIdentifiers.ts, 21, 9))
>this : Symbol(C, Decl(scopeResolutionIdentifiers.ts, 19, 1))
>s : Symbol(C.s, Decl(scopeResolutionIdentifiers.ts, 21, 9))

    x() {
>x : Symbol(C.x, Decl(scopeResolutionIdentifiers.ts, 23, 15))

        var p = this.n;
>p : Symbol(p, Decl(scopeResolutionIdentifiers.ts, 25, 11), Decl(scopeResolutionIdentifiers.ts, 26, 11))
>this.n : Symbol(C.n, Decl(scopeResolutionIdentifiers.ts, 22, 12))
>this : Symbol(C, Decl(scopeResolutionIdentifiers.ts, 19, 1))
>n : Symbol(C.n, Decl(scopeResolutionIdentifiers.ts, 22, 12))

        var p: Date;
>p : Symbol(p, Decl(scopeResolutionIdentifiers.ts, 25, 11), Decl(scopeResolutionIdentifiers.ts, 26, 11))
>Date : Symbol(Date, Decl(lib.d.ts, --, --), Decl(lib.d.ts, --, --), Decl(lib.d.ts, --, --))
    }
}

module M3 {
>M3 : Symbol(M3, Decl(scopeResolutionIdentifiers.ts, 28, 1))

    var s: any;
>s : Symbol(s, Decl(scopeResolutionIdentifiers.ts, 31, 7))

    module M4 {
>M4 : Symbol(M4, Decl(scopeResolutionIdentifiers.ts, 31, 15))

        var n = s;
>n : Symbol(n, Decl(scopeResolutionIdentifiers.ts, 33, 11), Decl(scopeResolutionIdentifiers.ts, 34, 11))
>s : Symbol(s, Decl(scopeResolutionIdentifiers.ts, 31, 7))

        var n: any;
>n : Symbol(n, Decl(scopeResolutionIdentifiers.ts, 33, 11), Decl(scopeResolutionIdentifiers.ts, 34, 11))
    }
}

<|MERGE_RESOLUTION|>--- conflicted
+++ resolved
@@ -1,99 +1,94 @@
-=== tests/cases/conformance/expressions/identifiers/scopeResolutionIdentifiers.ts ===
-// EveryType used in a nested scope of a different EveryType with the same name, type of the identifier is the one defined in the inner scope
-
-var s: string;
->s : Symbol(s, Decl(scopeResolutionIdentifiers.ts, 2, 3))
-
-module M1 {
->M1 : Symbol(M1, Decl(scopeResolutionIdentifiers.ts, 2, 14))
-
-    export var s: number;
->s : Symbol(s, Decl(scopeResolutionIdentifiers.ts, 4, 14))
-
-    var n = s;
->n : Symbol(n, Decl(scopeResolutionIdentifiers.ts, 5, 7), Decl(scopeResolutionIdentifiers.ts, 6, 7))
->s : Symbol(s, Decl(scopeResolutionIdentifiers.ts, 4, 14))
-
-    var n: number;
->n : Symbol(n, Decl(scopeResolutionIdentifiers.ts, 5, 7), Decl(scopeResolutionIdentifiers.ts, 6, 7))
-}
-
-module M2 {
->M2 : Symbol(M2, Decl(scopeResolutionIdentifiers.ts, 7, 1))
-
-    var s: number;
->s : Symbol(s, Decl(scopeResolutionIdentifiers.ts, 10, 7))
-
-    var n = s;
->n : Symbol(n, Decl(scopeResolutionIdentifiers.ts, 11, 7), Decl(scopeResolutionIdentifiers.ts, 12, 7))
->s : Symbol(s, Decl(scopeResolutionIdentifiers.ts, 10, 7))
-
-    var n: number;
->n : Symbol(n, Decl(scopeResolutionIdentifiers.ts, 11, 7), Decl(scopeResolutionIdentifiers.ts, 12, 7))
-}
-
-function fn() {
->fn : Symbol(fn, Decl(scopeResolutionIdentifiers.ts, 13, 1))
-
-    var s: boolean;
->s : Symbol(s, Decl(scopeResolutionIdentifiers.ts, 16, 7))
-
-    var n = s;
->n : Symbol(n, Decl(scopeResolutionIdentifiers.ts, 17, 7), Decl(scopeResolutionIdentifiers.ts, 18, 7))
->s : Symbol(s, Decl(scopeResolutionIdentifiers.ts, 16, 7))
-
-    var n: boolean;
->n : Symbol(n, Decl(scopeResolutionIdentifiers.ts, 17, 7), Decl(scopeResolutionIdentifiers.ts, 18, 7))
-}
-
-class C {
->C : Symbol(C, Decl(scopeResolutionIdentifiers.ts, 19, 1))
-
-    s: Date;
-<<<<<<< HEAD
->s : Symbol(s, Decl(scopeResolutionIdentifiers.ts, 21, 9))
->Date : Symbol(Date, Decl(lib.d.ts, --, --), Decl(lib.d.ts, --, --), Decl(lib.d.ts, --, --))
-=======
->s : Symbol(C.s, Decl(scopeResolutionIdentifiers.ts, 21, 9))
->Date : Symbol(Date, Decl(lib.d.ts, --, --), Decl(lib.d.ts, --, --))
->>>>>>> 6cc1b174
-
-    n = this.s;
->n : Symbol(C.n, Decl(scopeResolutionIdentifiers.ts, 22, 12))
->this.s : Symbol(C.s, Decl(scopeResolutionIdentifiers.ts, 21, 9))
->this : Symbol(C, Decl(scopeResolutionIdentifiers.ts, 19, 1))
->s : Symbol(C.s, Decl(scopeResolutionIdentifiers.ts, 21, 9))
-
-    x() {
->x : Symbol(C.x, Decl(scopeResolutionIdentifiers.ts, 23, 15))
-
-        var p = this.n;
->p : Symbol(p, Decl(scopeResolutionIdentifiers.ts, 25, 11), Decl(scopeResolutionIdentifiers.ts, 26, 11))
->this.n : Symbol(C.n, Decl(scopeResolutionIdentifiers.ts, 22, 12))
->this : Symbol(C, Decl(scopeResolutionIdentifiers.ts, 19, 1))
->n : Symbol(C.n, Decl(scopeResolutionIdentifiers.ts, 22, 12))
-
-        var p: Date;
->p : Symbol(p, Decl(scopeResolutionIdentifiers.ts, 25, 11), Decl(scopeResolutionIdentifiers.ts, 26, 11))
->Date : Symbol(Date, Decl(lib.d.ts, --, --), Decl(lib.d.ts, --, --), Decl(lib.d.ts, --, --))
-    }
-}
-
-module M3 {
->M3 : Symbol(M3, Decl(scopeResolutionIdentifiers.ts, 28, 1))
-
-    var s: any;
->s : Symbol(s, Decl(scopeResolutionIdentifiers.ts, 31, 7))
-
-    module M4 {
->M4 : Symbol(M4, Decl(scopeResolutionIdentifiers.ts, 31, 15))
-
-        var n = s;
->n : Symbol(n, Decl(scopeResolutionIdentifiers.ts, 33, 11), Decl(scopeResolutionIdentifiers.ts, 34, 11))
->s : Symbol(s, Decl(scopeResolutionIdentifiers.ts, 31, 7))
-
-        var n: any;
->n : Symbol(n, Decl(scopeResolutionIdentifiers.ts, 33, 11), Decl(scopeResolutionIdentifiers.ts, 34, 11))
-    }
-}
-
+=== tests/cases/conformance/expressions/identifiers/scopeResolutionIdentifiers.ts ===
+// EveryType used in a nested scope of a different EveryType with the same name, type of the identifier is the one defined in the inner scope
+
+var s: string;
+>s : Symbol(s, Decl(scopeResolutionIdentifiers.ts, 2, 3))
+
+module M1 {
+>M1 : Symbol(M1, Decl(scopeResolutionIdentifiers.ts, 2, 14))
+
+    export var s: number;
+>s : Symbol(s, Decl(scopeResolutionIdentifiers.ts, 4, 14))
+
+    var n = s;
+>n : Symbol(n, Decl(scopeResolutionIdentifiers.ts, 5, 7), Decl(scopeResolutionIdentifiers.ts, 6, 7))
+>s : Symbol(s, Decl(scopeResolutionIdentifiers.ts, 4, 14))
+
+    var n: number;
+>n : Symbol(n, Decl(scopeResolutionIdentifiers.ts, 5, 7), Decl(scopeResolutionIdentifiers.ts, 6, 7))
+}
+
+module M2 {
+>M2 : Symbol(M2, Decl(scopeResolutionIdentifiers.ts, 7, 1))
+
+    var s: number;
+>s : Symbol(s, Decl(scopeResolutionIdentifiers.ts, 10, 7))
+
+    var n = s;
+>n : Symbol(n, Decl(scopeResolutionIdentifiers.ts, 11, 7), Decl(scopeResolutionIdentifiers.ts, 12, 7))
+>s : Symbol(s, Decl(scopeResolutionIdentifiers.ts, 10, 7))
+
+    var n: number;
+>n : Symbol(n, Decl(scopeResolutionIdentifiers.ts, 11, 7), Decl(scopeResolutionIdentifiers.ts, 12, 7))
+}
+
+function fn() {
+>fn : Symbol(fn, Decl(scopeResolutionIdentifiers.ts, 13, 1))
+
+    var s: boolean;
+>s : Symbol(s, Decl(scopeResolutionIdentifiers.ts, 16, 7))
+
+    var n = s;
+>n : Symbol(n, Decl(scopeResolutionIdentifiers.ts, 17, 7), Decl(scopeResolutionIdentifiers.ts, 18, 7))
+>s : Symbol(s, Decl(scopeResolutionIdentifiers.ts, 16, 7))
+
+    var n: boolean;
+>n : Symbol(n, Decl(scopeResolutionIdentifiers.ts, 17, 7), Decl(scopeResolutionIdentifiers.ts, 18, 7))
+}
+
+class C {
+>C : Symbol(C, Decl(scopeResolutionIdentifiers.ts, 19, 1))
+
+    s: Date;
+>s : Symbol(C.s, Decl(scopeResolutionIdentifiers.ts, 21, 9))
+>Date : Symbol(Date, Decl(lib.d.ts, --, --), Decl(lib.d.ts, --, --), Decl(lib.d.ts, --, --))
+
+    n = this.s;
+>n : Symbol(C.n, Decl(scopeResolutionIdentifiers.ts, 22, 12))
+>this.s : Symbol(C.s, Decl(scopeResolutionIdentifiers.ts, 21, 9))
+>this : Symbol(C, Decl(scopeResolutionIdentifiers.ts, 19, 1))
+>s : Symbol(C.s, Decl(scopeResolutionIdentifiers.ts, 21, 9))
+
+    x() {
+>x : Symbol(C.x, Decl(scopeResolutionIdentifiers.ts, 23, 15))
+
+        var p = this.n;
+>p : Symbol(p, Decl(scopeResolutionIdentifiers.ts, 25, 11), Decl(scopeResolutionIdentifiers.ts, 26, 11))
+>this.n : Symbol(C.n, Decl(scopeResolutionIdentifiers.ts, 22, 12))
+>this : Symbol(C, Decl(scopeResolutionIdentifiers.ts, 19, 1))
+>n : Symbol(C.n, Decl(scopeResolutionIdentifiers.ts, 22, 12))
+
+        var p: Date;
+>p : Symbol(p, Decl(scopeResolutionIdentifiers.ts, 25, 11), Decl(scopeResolutionIdentifiers.ts, 26, 11))
+>Date : Symbol(Date, Decl(lib.d.ts, --, --), Decl(lib.d.ts, --, --), Decl(lib.d.ts, --, --))
+    }
+}
+
+module M3 {
+>M3 : Symbol(M3, Decl(scopeResolutionIdentifiers.ts, 28, 1))
+
+    var s: any;
+>s : Symbol(s, Decl(scopeResolutionIdentifiers.ts, 31, 7))
+
+    module M4 {
+>M4 : Symbol(M4, Decl(scopeResolutionIdentifiers.ts, 31, 15))
+
+        var n = s;
+>n : Symbol(n, Decl(scopeResolutionIdentifiers.ts, 33, 11), Decl(scopeResolutionIdentifiers.ts, 34, 11))
+>s : Symbol(s, Decl(scopeResolutionIdentifiers.ts, 31, 7))
+
+        var n: any;
+>n : Symbol(n, Decl(scopeResolutionIdentifiers.ts, 33, 11), Decl(scopeResolutionIdentifiers.ts, 34, 11))
+    }
+}
+