//// [FunctionExpression1_es6.ts]
var v = function * () { }

//// [FunctionExpression1_es6.js]
<<<<<<< HEAD
var v = function* () {
};

=======
var v = function () { };

>>>>>>> 9f7c252e
<|MERGE_RESOLUTION|>--- conflicted
+++ resolved
@@ -1,12 +1,5 @@
-//// [FunctionExpression1_es6.ts]
-var v = function * () { }
-
-//// [FunctionExpression1_es6.js]
-<<<<<<< HEAD
-var v = function* () {
-};
-
-=======
-var v = function () { };
-
->>>>>>> 9f7c252e
+//// [FunctionExpression1_es6.ts]
+var v = function * () { }
+
+//// [FunctionExpression1_es6.js]
+var v = function* () { };