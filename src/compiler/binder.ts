/// <reference path="utilities.ts"/>
/// <reference path="parser.ts"/>

/* @internal */
namespace ts {
    export let bindTime = 0;

    export const enum ModuleInstanceState {
        NonInstantiated = 0,
        Instantiated = 1,
        ConstEnumOnly = 2
    }

    const enum Reachability {
        Unintialized        = 1 << 0,
        Reachable           = 1 << 1,
        Unreachable         = 1 << 2,
        ReportedUnreachable = 1 << 3
    }

    function or(state1: Reachability, state2: Reachability): Reachability {
        return (state1 | state2) & Reachability.Reachable
            ? Reachability.Reachable
            : (state1 & state2) & Reachability.ReportedUnreachable
                ? Reachability.ReportedUnreachable
                : Reachability.Unreachable;
    }

    export function getModuleInstanceState(node: Node): ModuleInstanceState {
        // A module is uninstantiated if it contains only
        // 1. interface declarations, type alias declarations
        if (node.kind === SyntaxKind.InterfaceDeclaration || node.kind === SyntaxKind.TypeAliasDeclaration) {
            return ModuleInstanceState.NonInstantiated;
        }
        // 2. const enum declarations
        else if (isConstEnumDeclaration(node)) {
            return ModuleInstanceState.ConstEnumOnly;
        }
        // 3. non-exported import declarations
        else if ((node.kind === SyntaxKind.ImportDeclaration || node.kind === SyntaxKind.ImportEqualsDeclaration) && !(node.flags & NodeFlags.Export)) {
            return ModuleInstanceState.NonInstantiated;
        }
        // 4. other uninstantiated module declarations.
        else if (node.kind === SyntaxKind.ModuleBlock) {
            let state = ModuleInstanceState.NonInstantiated;
            forEachChild(node, n => {
                switch (getModuleInstanceState(n)) {
                    case ModuleInstanceState.NonInstantiated:
                        // child is non-instantiated - continue searching
                        return false;
                    case ModuleInstanceState.ConstEnumOnly:
                        // child is const enum only - record state and continue searching
                        state = ModuleInstanceState.ConstEnumOnly;
                        return false;
                    case ModuleInstanceState.Instantiated:
                        // child is instantiated - record state and stop
                        state = ModuleInstanceState.Instantiated;
                        return true;
                }
            });
            return state;
        }
        else if (node.kind === SyntaxKind.ModuleDeclaration) {
            return getModuleInstanceState((<ModuleDeclaration>node).body);
        }
        else {
            return ModuleInstanceState.Instantiated;
        }
    }

    const enum ContainerFlags {
        // The current node is not a container, and no container manipulation should happen before
        // recursing into it.
        None = 0,

        // The current node is a container.  It should be set as the current container (and block-
        // container) before recursing into it.  The current node does not have locals.  Examples:
        //
        //      Classes, ObjectLiterals, TypeLiterals, Interfaces...
        IsContainer = 1 << 0,

        // The current node is a block-scoped-container.  It should be set as the current block-
        // container before recursing into it.  Examples:
        //
        //      Blocks (when not parented by functions), Catch clauses, For/For-in/For-of statements...
        IsBlockScopedContainer = 1 << 1,

        HasLocals = 1 << 2,

        // If the current node is a container that also container that also contains locals.  Examples:
        //
        //      Functions, Methods, Modules, Source-files.
        IsContainerWithLocals = IsContainer | HasLocals
    }

    const binder = createBinder();

    export function bindSourceFile(file: SourceFile, options: CompilerOptions) {
        const start = new Date().getTime();
        binder(file, options);
        bindTime += new Date().getTime() - start;
    }

<<<<<<< HEAD
    // function computeTransformFlagsForNode(node: Node, subtreeFlags: TransformFlags) {
    //     return 0;
    // }

    function bindSourceFileWorker(file: SourceFile) {
=======
    function createBinder(): (file: SourceFile, options: CompilerOptions) => void {
        let file: SourceFile;
        let options: CompilerOptions;
>>>>>>> f8489afe
        let parent: Node;
        let container: Node;
        let blockScopeContainer: Node;
        let lastContainer: Node;
        let seenThisKeyword: boolean;

        // state used by reachability checks
        let hasExplicitReturn: boolean;
        let currentReachabilityState: Reachability;
        let labelStack: Reachability[];
        let labelIndexMap: Map<number>;
        let implicitLabels: number[];

        // If this file is an external module, then it is automatically in strict-mode according to
        // ES6.  If it is not an external module, then we'll determine if it is in strict mode or
        // not depending on if we see "use strict" in certain places (or if we hit a class/namespace).
        let inStrictMode: boolean;

        let symbolCount = 0;
<<<<<<< HEAD
        let Symbol = objectAllocator.getSymbolConstructor();
        let classifiableNames: Map<string> = {};
        let subtreeTransformFlags: TransformFlags;
        let skipTransformFlagAggregation = isDeclarationFile(file);
=======
        let Symbol: { new (flags: SymbolFlags, name: string): Symbol };
        let classifiableNames: Map<string>;

        function bindSourceFile(f: SourceFile, opts: CompilerOptions) {
            file = f;
            options = opts;
            inStrictMode = !!file.externalModuleIndicator;
            classifiableNames = {};
            Symbol = objectAllocator.getSymbolConstructor();

            if (!file.locals) {
                bind(file);
                file.symbolCount = symbolCount;
                file.classifiableNames = classifiableNames;
            }
>>>>>>> f8489afe

            parent = undefined;
            container = undefined;
            blockScopeContainer = undefined;
            lastContainer = undefined;
            seenThisKeyword = false;
            hasExplicitReturn = false;
            labelStack = undefined;
            labelIndexMap = undefined;
            implicitLabels = undefined;
        }

        return bindSourceFile;

        function createSymbol(flags: SymbolFlags, name: string): Symbol {
            symbolCount++;
            return new Symbol(flags, name);
        }

        function addDeclarationToSymbol(symbol: Symbol, node: Declaration, symbolFlags: SymbolFlags) {
            symbol.flags |= symbolFlags;

            node.symbol = symbol;

            if (!symbol.declarations) {
                symbol.declarations = [];
            }
            symbol.declarations.push(node);

            if (symbolFlags & SymbolFlags.HasExports && !symbol.exports) {
                symbol.exports = {};
            }

            if (symbolFlags & SymbolFlags.HasMembers && !symbol.members) {
                symbol.members = {};
            }

            if (symbolFlags & SymbolFlags.Value && !symbol.valueDeclaration) {
                symbol.valueDeclaration = node;
            }
        }

        // Should not be called on a declaration with a computed property name,
        // unless it is a well known Symbol.
        function getDeclarationName(node: Declaration): string {
            if (node.name) {
                if (node.kind === SyntaxKind.ModuleDeclaration && node.name.kind === SyntaxKind.StringLiteral) {
                    return `"${(<LiteralExpression>node.name).text}"`;
                }
                if (node.name.kind === SyntaxKind.ComputedPropertyName) {
                    const nameExpression = (<ComputedPropertyName>node.name).expression;
                    // treat computed property names where expression is string/numeric literal as just string/numeric literal 
                    if (isStringOrNumericLiteral(nameExpression.kind)) {
                        return (<LiteralExpression>nameExpression).text;
                    }

                    Debug.assert(isWellKnownSymbolSyntactically(nameExpression));
                    return getPropertyNameForKnownSymbolName((<PropertyAccessExpression>nameExpression).name.text);
                }
                return (<Identifier | LiteralExpression>node.name).text;
            }
            switch (node.kind) {
                case SyntaxKind.Constructor:
                    return "__constructor";
                case SyntaxKind.FunctionType:
                case SyntaxKind.CallSignature:
                    return "__call";
                case SyntaxKind.ConstructorType:
                case SyntaxKind.ConstructSignature:
                    return "__new";
                case SyntaxKind.IndexSignature:
                    return "__index";
                case SyntaxKind.ExportDeclaration:
                    return "__export";
                case SyntaxKind.ExportAssignment:
                    return (<ExportAssignment>node).isExportEquals ? "export=" : "default";
                case SyntaxKind.BinaryExpression:
                    // Binary expression case is for JS module 'module.exports = expr'
                    return "export=";
                case SyntaxKind.FunctionDeclaration:
                case SyntaxKind.ClassDeclaration:
                    return node.flags & NodeFlags.Default ? "default" : undefined;
            }
        }

        function getDisplayName(node: Declaration): string {
            return node.name ? declarationNameToString(node.name) : getDeclarationName(node);
        }

        /**
         * Declares a Symbol for the node and adds it to symbols. Reports errors for conflicting identifier names.
         * @param symbolTable - The symbol table which node will be added to.
         * @param parent - node's parent declaration.
         * @param node - The declaration to be added to the symbol table
         * @param includes - The SymbolFlags that node has in addition to its declaration type (eg: export, ambient, etc.)
         * @param excludes - The flags which node cannot be declared alongside in a symbol table. Used to report forbidden declarations.
         */
        function declareSymbol(symbolTable: SymbolTable, parent: Symbol, node: Declaration, includes: SymbolFlags, excludes: SymbolFlags): Symbol {
            Debug.assert(!hasDynamicName(node));

            const isDefaultExport = node.flags & NodeFlags.Default;
            // The exported symbol for an export default function/class node is always named "default"
            const name = isDefaultExport && parent ? "default" : getDeclarationName(node);

            let symbol: Symbol;
            if (name !== undefined) {

                // Check and see if the symbol table already has a symbol with this name.  If not,
                // create a new symbol with this name and add it to the table.  Note that we don't
                // give the new symbol any flags *yet*.  This ensures that it will not conflict
                // with the 'excludes' flags we pass in.
                //
                // If we do get an existing symbol, see if it conflicts with the new symbol we're
                // creating.  For example, a 'var' symbol and a 'class' symbol will conflict within
                // the same symbol table.  If we have a conflict, report the issue on each
                // declaration we have for this symbol, and then create a new symbol for this
                // declaration.
                //
                // If we created a new symbol, either because we didn't have a symbol with this name
                // in the symbol table, or we conflicted with an existing symbol, then just add this
                // node as the sole declaration of the new symbol.
                //
                // Otherwise, we'll be merging into a compatible existing symbol (for example when
                // you have multiple 'vars' with the same name in the same container).  In this case
                // just add this node into the declarations list of the symbol.
                symbol = hasProperty(symbolTable, name)
                    ? symbolTable[name]
                    : (symbolTable[name] = createSymbol(SymbolFlags.None, name));

                if (name && (includes & SymbolFlags.Classifiable)) {
                    classifiableNames[name] = name;
                }

                if (symbol.flags & excludes) {
                    if (node.name) {
                        node.name.parent = node;
                    }

                    // Report errors every position with duplicate declaration
                    // Report errors on previous encountered declarations
                    let message = symbol.flags & SymbolFlags.BlockScopedVariable
                        ? Diagnostics.Cannot_redeclare_block_scoped_variable_0
                        : Diagnostics.Duplicate_identifier_0;

                    forEach(symbol.declarations, declaration => {
                        if (declaration.flags & NodeFlags.Default) {
                            message = Diagnostics.A_module_cannot_have_multiple_default_exports;
                        }
                    });

                    forEach(symbol.declarations, declaration => {
                        file.bindDiagnostics.push(createDiagnosticForNode(declaration.name || declaration, message, getDisplayName(declaration)));
                    });
                    file.bindDiagnostics.push(createDiagnosticForNode(node.name || node, message, getDisplayName(node)));

                    symbol = createSymbol(SymbolFlags.None, name);
                }
            }
            else {
                symbol = createSymbol(SymbolFlags.None, "__missing");
            }

            addDeclarationToSymbol(symbol, node, includes);
            symbol.parent = parent;

            return symbol;
        }

        function declareModuleMember(node: Declaration, symbolFlags: SymbolFlags, symbolExcludes: SymbolFlags): Symbol {
            const hasExportModifier = getCombinedNodeFlags(node) & NodeFlags.Export;
            if (symbolFlags & SymbolFlags.Alias) {
                if (node.kind === SyntaxKind.ExportSpecifier || (node.kind === SyntaxKind.ImportEqualsDeclaration && hasExportModifier)) {
                    return declareSymbol(container.symbol.exports, container.symbol, node, symbolFlags, symbolExcludes);
                }
                else {
                    return declareSymbol(container.locals, undefined, node, symbolFlags, symbolExcludes);
                }
            }
            else {
                // Exported module members are given 2 symbols: A local symbol that is classified with an ExportValue,
                // ExportType, or ExportContainer flag, and an associated export symbol with all the correct flags set
                // on it. There are 2 main reasons:
                //
                //   1. We treat locals and exports of the same name as mutually exclusive within a container.
                //      That means the binder will issue a Duplicate Identifier error if you mix locals and exports
                //      with the same name in the same container.
                //      TODO: Make this a more specific error and decouple it from the exclusion logic.
                //   2. When we checkIdentifier in the checker, we set its resolved symbol to the local symbol,
                //      but return the export symbol (by calling getExportSymbolOfValueSymbolIfExported). That way
                //      when the emitter comes back to it, it knows not to qualify the name if it was found in a containing scope.
                if (hasExportModifier || container.flags & NodeFlags.ExportContext) {
                    const exportKind =
                        (symbolFlags & SymbolFlags.Value ? SymbolFlags.ExportValue : 0) |
                        (symbolFlags & SymbolFlags.Type ? SymbolFlags.ExportType : 0) |
                        (symbolFlags & SymbolFlags.Namespace ? SymbolFlags.ExportNamespace : 0);
                    const local = declareSymbol(container.locals, undefined, node, exportKind, symbolExcludes);
                    local.exportSymbol = declareSymbol(container.symbol.exports, container.symbol, node, symbolFlags, symbolExcludes);
                    node.localSymbol = local;
                    return local;
                }
                else {
                    return declareSymbol(container.locals, undefined, node, symbolFlags, symbolExcludes);
                }
            }
        }

        // All container nodes are kept on a linked list in declaration order. This list is used by
        // the getLocalNameOfContainer function in the type checker to validate that the local name
        // used for a container is unique.
        function bindChildren(node: Node) {
            // Before we recurse into a node's chilren, we first save the existing parent, container
            // and block-container.  Then after we pop out of processing the children, we restore
            // these saved values.
            const saveParent = parent;
            const saveContainer = container;
            const savedBlockScopeContainer = blockScopeContainer;

            // This node will now be set as the parent of all of its children as we recurse into them.
            parent = node;

            // Depending on what kind of node this is, we may have to adjust the current container
            // and block-container.   If the current node is a container, then it is automatically
            // considered the current block-container as well.  Also, for containers that we know
            // may contain locals, we proactively initialize the .locals field. We do this because
            // it's highly likely that the .locals will be needed to place some child in (for example,
            // a parameter, or variable declaration).
            //
            // However, we do not proactively create the .locals for block-containers because it's
            // totally normal and common for block-containers to never actually have a block-scoped
            // variable in them.  We don't want to end up allocating an object for every 'block' we
            // run into when most of them won't be necessary.
            //
            // Finally, if this is a block-container, then we clear out any existing .locals object
            // it may contain within it.  This happens in incremental scenarios.  Because we can be
            // reusing a node from a previous compilation, that node may have had 'locals' created
            // for it.  We must clear this so we don't accidently move any stale data forward from
            // a previous compilation.
            const containerFlags = getContainerFlags(node);
            if (containerFlags & ContainerFlags.IsContainer) {
                container = blockScopeContainer = node;

                if (containerFlags & ContainerFlags.HasLocals) {
                    container.locals = {};
                }

                addToContainerChain(container);
            }

            else if (containerFlags & ContainerFlags.IsBlockScopedContainer) {
                blockScopeContainer = node;
                blockScopeContainer.locals = undefined;
            }

            let savedReachabilityState: Reachability;
            let savedLabelStack: Reachability[];
            let savedLabels: Map<number>;
            let savedImplicitLabels: number[];
            let savedHasExplicitReturn: boolean;

            const kind = node.kind;
            let flags = node.flags;

            // reset all reachability check related flags on node (for incremental scenarios)
            flags &= ~NodeFlags.ReachabilityCheckFlags;

            if (kind === SyntaxKind.InterfaceDeclaration) {
                seenThisKeyword = false;
            }

            const saveState = kind === SyntaxKind.SourceFile || kind === SyntaxKind.ModuleBlock || isFunctionLikeKind(kind);
            if (saveState) {
                savedReachabilityState = currentReachabilityState;
                savedLabelStack = labelStack;
                savedLabels = labelIndexMap;
                savedImplicitLabels = implicitLabels;
                savedHasExplicitReturn = hasExplicitReturn;

                currentReachabilityState = Reachability.Reachable;
                hasExplicitReturn = false;
                labelStack = labelIndexMap = implicitLabels = undefined;
            }

            bindReachableStatement(node);

            if (currentReachabilityState === Reachability.Reachable && isFunctionLikeKind(kind) && nodeIsPresent((<FunctionLikeDeclaration>node).body)) {
                flags |= NodeFlags.HasImplicitReturn;
                if (hasExplicitReturn) {
                    flags |= NodeFlags.HasExplicitReturn;
                }
            }

            if (kind === SyntaxKind.InterfaceDeclaration) {
                flags = seenThisKeyword ? flags | NodeFlags.ContainsThis : flags & ~NodeFlags.ContainsThis;
            }

            node.flags = flags;

            if (saveState) {
                hasExplicitReturn = savedHasExplicitReturn;
                currentReachabilityState = savedReachabilityState;
                labelStack = savedLabelStack;
                labelIndexMap = savedLabels;
                implicitLabels = savedImplicitLabels;
            }

            container = saveContainer;
            parent = saveParent;
            blockScopeContainer = savedBlockScopeContainer;
        }

        /**
         * Returns true if node and its subnodes were successfully traversed.
         * Returning false means that node was not examined and caller needs to dive into the node himself. 
         */
        function bindReachableStatement(node: Node): void {
            if (checkUnreachable(node)) {
                forEachChild(node, bind);
                return;
            }

            switch (node.kind) {
                case SyntaxKind.WhileStatement:
                    bindWhileStatement(<WhileStatement>node);
                    break;
                case SyntaxKind.DoStatement:
                    bindDoStatement(<DoStatement>node);
                    break;
                case SyntaxKind.ForStatement:
                    bindForStatement(<ForStatement>node);
                    break;
                case SyntaxKind.ForInStatement:
                case SyntaxKind.ForOfStatement:
                    bindForInOrForOfStatement(<ForInStatement | ForOfStatement>node);
                    break;
                case SyntaxKind.IfStatement:
                    bindIfStatement(<IfStatement>node);
                    break;
                case SyntaxKind.ReturnStatement:
                case SyntaxKind.ThrowStatement:
                    bindReturnOrThrow(<ReturnStatement | ThrowStatement>node);
                    break;
                case SyntaxKind.BreakStatement:
                case SyntaxKind.ContinueStatement:
                    bindBreakOrContinueStatement(<BreakOrContinueStatement>node);
                    break;
                case SyntaxKind.TryStatement:
                    bindTryStatement(<TryStatement>node);
                    break;
                case SyntaxKind.SwitchStatement:
                    bindSwitchStatement(<SwitchStatement>node);
                    break;
                case SyntaxKind.CaseBlock:
                    bindCaseBlock(<CaseBlock>node);
                    break;
                case SyntaxKind.LabeledStatement:
                    bindLabeledStatement(<LabeledStatement>node);
                    break;
                default:
                    forEachChild(node, bind);
                    break;
            }
        }

        function bindWhileStatement(n: WhileStatement): void {
            const preWhileState =
                n.expression.kind === SyntaxKind.FalseKeyword ? Reachability.Unreachable : currentReachabilityState;
            const postWhileState =
                n.expression.kind === SyntaxKind.TrueKeyword ? Reachability.Unreachable : currentReachabilityState;

            // bind expressions (don't affect reachability)
            bind(n.expression);

            currentReachabilityState = preWhileState;
            const postWhileLabel = pushImplicitLabel();
            bind(n.statement);
            popImplicitLabel(postWhileLabel, postWhileState);
        }

        function bindDoStatement(n: DoStatement): void {
            const preDoState = currentReachabilityState;

            const postDoLabel = pushImplicitLabel();
            bind(n.statement);
            const postDoState = n.expression.kind === SyntaxKind.TrueKeyword ? Reachability.Unreachable : preDoState;
            popImplicitLabel(postDoLabel, postDoState);

            // bind expressions (don't affect reachability)
            bind(n.expression);
        }

        function bindForStatement(n: ForStatement): void {
            const preForState = currentReachabilityState;
            const postForLabel = pushImplicitLabel();

            // bind expressions (don't affect reachability)
            bind(n.initializer);
            bind(n.condition);
            bind(n.incrementor);

            bind(n.statement);

            // for statement is considered infinite when it condition is either omitted or is true keyword
            // - for(..;;..)
            // - for(..;true;..)
            const isInfiniteLoop = (!n.condition || n.condition.kind === SyntaxKind.TrueKeyword);
            const postForState = isInfiniteLoop ? Reachability.Unreachable : preForState;
            popImplicitLabel(postForLabel, postForState);
        }

        function bindForInOrForOfStatement(n: ForInStatement | ForOfStatement): void {
            const preStatementState = currentReachabilityState;
            const postStatementLabel = pushImplicitLabel();

            // bind expressions (don't affect reachability)
            bind(n.initializer);
            bind(n.expression);

            bind(n.statement);
            popImplicitLabel(postStatementLabel, preStatementState);
        }

        function bindIfStatement(n: IfStatement): void {
            // denotes reachability state when entering 'thenStatement' part of the if statement: 
            // i.e. if condition is false then thenStatement is unreachable
            const ifTrueState = n.expression.kind === SyntaxKind.FalseKeyword ? Reachability.Unreachable : currentReachabilityState;
            // denotes reachability state when entering 'elseStatement':
            // i.e. if condition is true then elseStatement is unreachable
            const ifFalseState = n.expression.kind === SyntaxKind.TrueKeyword ? Reachability.Unreachable : currentReachabilityState;

            currentReachabilityState = ifTrueState;

            // bind expression (don't affect reachability)
            bind(n.expression);

            bind(n.thenStatement);
            if (n.elseStatement) {
                const preElseState = currentReachabilityState;
                currentReachabilityState = ifFalseState;
                bind(n.elseStatement);
                currentReachabilityState = or(currentReachabilityState, preElseState);
            }
            else {
                currentReachabilityState = or(currentReachabilityState, ifFalseState);
            }
        }

        function bindReturnOrThrow(n: ReturnStatement | ThrowStatement): void {
            // bind expression (don't affect reachability)
            bind(n.expression);
            if (n.kind === SyntaxKind.ReturnStatement) {
                hasExplicitReturn = true;
            }
            currentReachabilityState = Reachability.Unreachable;
        }

        function bindBreakOrContinueStatement(n: BreakOrContinueStatement): void {
            // call bind on label (don't affect reachability)
            bind(n.label);
            // for continue case touch label so it will be marked a used
            const isValidJump = jumpToLabel(n.label, n.kind === SyntaxKind.BreakStatement ? currentReachabilityState : Reachability.Unreachable);
            if (isValidJump) {
                currentReachabilityState = Reachability.Unreachable;
            }
        }

        function bindTryStatement(n: TryStatement): void {
            // catch\finally blocks has the same reachability as try block
            const preTryState = currentReachabilityState;
            bind(n.tryBlock);
            const postTryState = currentReachabilityState;

            currentReachabilityState = preTryState;
            bind(n.catchClause);
            const postCatchState = currentReachabilityState;

            currentReachabilityState = preTryState;
            bind(n.finallyBlock);

            // post catch/finally state is reachable if
            // - post try state is reachable - control flow can fall out of try block
            // - post catch state is reachable - control flow can fall out of catch block
            currentReachabilityState = or(postTryState, postCatchState);
        }

        function bindSwitchStatement(n: SwitchStatement): void {
            const preSwitchState = currentReachabilityState;
            const postSwitchLabel = pushImplicitLabel();

            // bind expression (don't affect reachability)
            bind(n.expression);

            bind(n.caseBlock);

            const hasDefault = forEach(n.caseBlock.clauses, c => c.kind === SyntaxKind.DefaultClause);

            // post switch state is unreachable if switch is exaustive (has a default case ) and does not have fallthrough from the last case
            const postSwitchState = hasDefault && currentReachabilityState !== Reachability.Reachable ? Reachability.Unreachable : preSwitchState;

            popImplicitLabel(postSwitchLabel, postSwitchState);
        }

        function bindCaseBlock(n: CaseBlock): void {
            const startState = currentReachabilityState;

            for (const clause of n.clauses) {
                currentReachabilityState = startState;
                bind(clause);
                if (clause.statements.length && currentReachabilityState === Reachability.Reachable && options.noFallthroughCasesInSwitch) {
                    errorOnFirstToken(clause, Diagnostics.Fallthrough_case_in_switch);
                }
            }
        }

        function bindLabeledStatement(n: LabeledStatement): void {
            // call bind on label (don't affect reachability)
            bind(n.label);

            const ok = pushNamedLabel(n.label);
            bind(n.statement);
            if (ok) {
                popNamedLabel(n.label, currentReachabilityState);
            }
        }

        function getContainerFlags(node: Node): ContainerFlags {
            switch (node.kind) {
                case SyntaxKind.ClassExpression:
                case SyntaxKind.ClassDeclaration:
                case SyntaxKind.InterfaceDeclaration:
                case SyntaxKind.EnumDeclaration:
                case SyntaxKind.TypeLiteral:
                case SyntaxKind.ObjectLiteralExpression:
                    return ContainerFlags.IsContainer;

                case SyntaxKind.CallSignature:
                case SyntaxKind.ConstructSignature:
                case SyntaxKind.IndexSignature:
                case SyntaxKind.MethodDeclaration:
                case SyntaxKind.MethodSignature:
                case SyntaxKind.FunctionDeclaration:
                case SyntaxKind.Constructor:
                case SyntaxKind.GetAccessor:
                case SyntaxKind.SetAccessor:
                case SyntaxKind.FunctionType:
                case SyntaxKind.ConstructorType:
                case SyntaxKind.FunctionExpression:
                case SyntaxKind.ArrowFunction:
                case SyntaxKind.ModuleDeclaration:
                case SyntaxKind.SourceFile:
                case SyntaxKind.TypeAliasDeclaration:
                    return ContainerFlags.IsContainerWithLocals;

                case SyntaxKind.CatchClause:
                case SyntaxKind.ForStatement:
                case SyntaxKind.ForInStatement:
                case SyntaxKind.ForOfStatement:
                case SyntaxKind.CaseBlock:
                    return ContainerFlags.IsBlockScopedContainer;

                case SyntaxKind.Block:
                    // do not treat blocks directly inside a function as a block-scoped-container.
                    // Locals that reside in this block should go to the function locals. Othewise 'x'
                    // would not appear to be a redeclaration of a block scoped local in the following
                    // example:
                    //
                    //      function foo() {
                    //          var x;
                    //          let x;
                    //      }
                    //
                    // If we placed 'var x' into the function locals and 'let x' into the locals of
                    // the block, then there would be no collision.
                    //
                    // By not creating a new block-scoped-container here, we ensure that both 'var x'
                    // and 'let x' go into the Function-container's locals, and we do get a collision
                    // conflict.
                    return isFunctionLike(node.parent) ? ContainerFlags.None : ContainerFlags.IsBlockScopedContainer;
            }

            return ContainerFlags.None;
        }

        function addToContainerChain(next: Node) {
            if (lastContainer) {
                lastContainer.nextContainer = next;
            }

            lastContainer = next;
        }

        function declareSymbolAndAddToSymbolTable(node: Declaration, symbolFlags: SymbolFlags, symbolExcludes: SymbolFlags): void {
            // Just call this directly so that the return type of this function stays "void".
            declareSymbolAndAddToSymbolTableWorker(node, symbolFlags, symbolExcludes);
        }

        function declareSymbolAndAddToSymbolTableWorker(node: Declaration, symbolFlags: SymbolFlags, symbolExcludes: SymbolFlags): Symbol {
            switch (container.kind) {
                // Modules, source files, and classes need specialized handling for how their
                // members are declared (for example, a member of a class will go into a specific
                // symbol table depending on if it is static or not). We defer to specialized
                // handlers to take care of declaring these child members.
                case SyntaxKind.ModuleDeclaration:
                    return declareModuleMember(node, symbolFlags, symbolExcludes);

                case SyntaxKind.SourceFile:
                    return declareSourceFileMember(node, symbolFlags, symbolExcludes);

                case SyntaxKind.ClassExpression:
                case SyntaxKind.ClassDeclaration:
                    return declareClassMember(node, symbolFlags, symbolExcludes);

                case SyntaxKind.EnumDeclaration:
                    return declareSymbol(container.symbol.exports, container.symbol, node, symbolFlags, symbolExcludes);

                case SyntaxKind.TypeLiteral:
                case SyntaxKind.ObjectLiteralExpression:
                case SyntaxKind.InterfaceDeclaration:
                    // Interface/Object-types always have their children added to the 'members' of
                    // their container. They are only accessible through an instance of their
                    // container, and are never in scope otherwise (even inside the body of the
                    // object / type / interface declaring them). An exception is type parameters,
                    // which are in scope without qualification (similar to 'locals').
                    return declareSymbol(container.symbol.members, container.symbol, node, symbolFlags, symbolExcludes);

                case SyntaxKind.FunctionType:
                case SyntaxKind.ConstructorType:
                case SyntaxKind.CallSignature:
                case SyntaxKind.ConstructSignature:
                case SyntaxKind.IndexSignature:
                case SyntaxKind.MethodDeclaration:
                case SyntaxKind.MethodSignature:
                case SyntaxKind.Constructor:
                case SyntaxKind.GetAccessor:
                case SyntaxKind.SetAccessor:
                case SyntaxKind.FunctionDeclaration:
                case SyntaxKind.FunctionExpression:
                case SyntaxKind.ArrowFunction:
                case SyntaxKind.TypeAliasDeclaration:
                    // All the children of these container types are never visible through another
                    // symbol (i.e. through another symbol's 'exports' or 'members').  Instead,
                    // they're only accessed 'lexically' (i.e. from code that exists underneath
                    // their container in the tree.  To accomplish this, we simply add their declared
                    // symbol to the 'locals' of the container.  These symbols can then be found as
                    // the type checker walks up the containers, checking them for matching names.
                    return declareSymbol(container.locals, undefined, node, symbolFlags, symbolExcludes);
            }
        }

        function declareClassMember(node: Declaration, symbolFlags: SymbolFlags, symbolExcludes: SymbolFlags) {
            return node.flags & NodeFlags.Static
                ? declareSymbol(container.symbol.exports, container.symbol, node, symbolFlags, symbolExcludes)
                : declareSymbol(container.symbol.members, container.symbol, node, symbolFlags, symbolExcludes);
        }

        function declareSourceFileMember(node: Declaration, symbolFlags: SymbolFlags, symbolExcludes: SymbolFlags) {
            return isExternalModule(file)
                ? declareModuleMember(node, symbolFlags, symbolExcludes)
                : declareSymbol(file.locals, undefined, node, symbolFlags, symbolExcludes);
        }

        function hasExportDeclarations(node: ModuleDeclaration | SourceFile): boolean {
            const body = node.kind === SyntaxKind.SourceFile ? node : (<ModuleDeclaration>node).body;
            if (body.kind === SyntaxKind.SourceFile || body.kind === SyntaxKind.ModuleBlock) {
                for (const stat of (<Block>body).statements) {
                    if (stat.kind === SyntaxKind.ExportDeclaration || stat.kind === SyntaxKind.ExportAssignment) {
                        return true;
                    }
                }
            }
            return false;
        }

        function setExportContextFlag(node: ModuleDeclaration | SourceFile) {
            // A declaration source file or ambient module declaration that contains no export declarations (but possibly regular
            // declarations with export modifiers) is an export context in which declarations are implicitly exported.
            if (isInAmbientContext(node) && !hasExportDeclarations(node)) {
                node.flags |= NodeFlags.ExportContext;
            }
            else {
                node.flags &= ~NodeFlags.ExportContext;
            }
        }

        function bindModuleDeclaration(node: ModuleDeclaration) {
            setExportContextFlag(node);
            if (node.name.kind === SyntaxKind.StringLiteral) {
                declareSymbolAndAddToSymbolTable(node, SymbolFlags.ValueModule, SymbolFlags.ValueModuleExcludes);
            }
            else {
                const state = getModuleInstanceState(node);
                if (state === ModuleInstanceState.NonInstantiated) {
                    declareSymbolAndAddToSymbolTable(node, SymbolFlags.NamespaceModule, SymbolFlags.NamespaceModuleExcludes);
                }
                else {
                    declareSymbolAndAddToSymbolTable(node, SymbolFlags.ValueModule, SymbolFlags.ValueModuleExcludes);
                    if (node.symbol.flags & (SymbolFlags.Function | SymbolFlags.Class | SymbolFlags.RegularEnum)) {
                        // if module was already merged with some function, class or non-const enum
                        // treat is a non-const-enum-only
                        node.symbol.constEnumOnlyModule = false;
                    }
                    else {
                        const currentModuleIsConstEnumOnly = state === ModuleInstanceState.ConstEnumOnly;
                        if (node.symbol.constEnumOnlyModule === undefined) {
                            // non-merged case - use the current state
                            node.symbol.constEnumOnlyModule = currentModuleIsConstEnumOnly;
                        }
                        else {
                            // merged case: module is const enum only if all its pieces are non-instantiated or const enum
                            node.symbol.constEnumOnlyModule = node.symbol.constEnumOnlyModule && currentModuleIsConstEnumOnly;
                        }
                    }
                }
            }
        }

        function bindFunctionOrConstructorType(node: SignatureDeclaration) {
            // For a given function symbol "<...>(...) => T" we want to generate a symbol identical
            // to the one we would get for: { <...>(...): T }
            //
            // We do that by making an anonymous type literal symbol, and then setting the function
            // symbol as its sole member. To the rest of the system, this symbol will be  indistinguishable
            // from an actual type literal symbol you would have gotten had you used the long form.
            const symbol = createSymbol(SymbolFlags.Signature, getDeclarationName(node));
            addDeclarationToSymbol(symbol, node, SymbolFlags.Signature);

            const typeLiteralSymbol = createSymbol(SymbolFlags.TypeLiteral, "__type");
            addDeclarationToSymbol(typeLiteralSymbol, node, SymbolFlags.TypeLiteral);
            typeLiteralSymbol.members = { [symbol.name]: symbol };
        }

        function bindObjectLiteralExpression(node: ObjectLiteralExpression) {
            const enum ElementKind {
                Property = 1,
                Accessor = 2
            }

            if (inStrictMode) {
                const seen: Map<ElementKind> = {};

                for (const prop of node.properties) {
                    if (prop.name.kind !== SyntaxKind.Identifier) {
                        continue;
                    }

                    const identifier = <Identifier>prop.name;

                    // ECMA-262 11.1.5 Object Initialiser
                    // If previous is not undefined then throw a SyntaxError exception if any of the following conditions are true
                    // a.This production is contained in strict code and IsDataDescriptor(previous) is true and
                    // IsDataDescriptor(propId.descriptor) is true.
                    //    b.IsDataDescriptor(previous) is true and IsAccessorDescriptor(propId.descriptor) is true.
                    //    c.IsAccessorDescriptor(previous) is true and IsDataDescriptor(propId.descriptor) is true.
                    //    d.IsAccessorDescriptor(previous) is true and IsAccessorDescriptor(propId.descriptor) is true
                    // and either both previous and propId.descriptor have[[Get]] fields or both previous and propId.descriptor have[[Set]] fields
                    const currentKind = prop.kind === SyntaxKind.PropertyAssignment || prop.kind === SyntaxKind.ShorthandPropertyAssignment || prop.kind === SyntaxKind.MethodDeclaration
                        ? ElementKind.Property
                        : ElementKind.Accessor;

                    const existingKind = seen[identifier.text];
                    if (!existingKind) {
                        seen[identifier.text] = currentKind;
                        continue;
                    }

                    if (currentKind === ElementKind.Property && existingKind === ElementKind.Property) {
                        const span = getErrorSpanForNode(file, identifier);
                        file.bindDiagnostics.push(createFileDiagnostic(file, span.start, span.length,
                            Diagnostics.An_object_literal_cannot_have_multiple_properties_with_the_same_name_in_strict_mode));
                    }
                }
            }

            return bindAnonymousDeclaration(node, SymbolFlags.ObjectLiteral, "__object");
        }

        function bindAnonymousDeclaration(node: Declaration, symbolFlags: SymbolFlags, name: string) {
            const symbol = createSymbol(symbolFlags, name);
            addDeclarationToSymbol(symbol, node, symbolFlags);
        }

        function bindBlockScopedDeclaration(node: Declaration, symbolFlags: SymbolFlags, symbolExcludes: SymbolFlags) {
            switch (blockScopeContainer.kind) {
                case SyntaxKind.ModuleDeclaration:
                    declareModuleMember(node, symbolFlags, symbolExcludes);
                    break;
                case SyntaxKind.SourceFile:
                    if (isExternalModule(<SourceFile>container)) {
                        declareModuleMember(node, symbolFlags, symbolExcludes);
                        break;
                    }
                    // fall through.
                default:
                    if (!blockScopeContainer.locals) {
                        blockScopeContainer.locals = {};
                        addToContainerChain(blockScopeContainer);
                    }
                    declareSymbol(blockScopeContainer.locals, undefined, node, symbolFlags, symbolExcludes);
            }
        }

        function bindBlockScopedVariableDeclaration(node: Declaration) {
            bindBlockScopedDeclaration(node, SymbolFlags.BlockScopedVariable, SymbolFlags.BlockScopedVariableExcludes);
        }

        // The binder visits every node in the syntax tree so it is a convenient place to perform a single localized
        // check for reserved words used as identifiers in strict mode code.
        function checkStrictModeIdentifier(node: Identifier) {
            if (inStrictMode &&
                node.originalKeywordKind >= SyntaxKind.FirstFutureReservedWord &&
                node.originalKeywordKind <= SyntaxKind.LastFutureReservedWord &&
                !isIdentifierName(node)) {

                // Report error only if there are no parse errors in file
                if (!file.parseDiagnostics.length) {
                    file.bindDiagnostics.push(createDiagnosticForNode(node,
                        getStrictModeIdentifierMessage(node), declarationNameToString(node)));
                }
            }
        }

        function getStrictModeIdentifierMessage(node: Node) {
            // Provide specialized messages to help the user understand why we think they're in
            // strict mode.
            if (getContainingClass(node)) {
                return Diagnostics.Identifier_expected_0_is_a_reserved_word_in_strict_mode_Class_definitions_are_automatically_in_strict_mode;
            }

            if (file.externalModuleIndicator) {
                return Diagnostics.Identifier_expected_0_is_a_reserved_word_in_strict_mode_Modules_are_automatically_in_strict_mode;
            }

            return Diagnostics.Identifier_expected_0_is_a_reserved_word_in_strict_mode;
        }

        function checkStrictModeBinaryExpression(node: BinaryExpression) {
            if (inStrictMode && isLeftHandSideExpression(node.left) && isAssignmentOperator(node.operatorToken.kind)) {
                // ECMA 262 (Annex C) The identifier eval or arguments may not appear as the LeftHandSideExpression of an
                // Assignment operator(11.13) or of a PostfixExpression(11.3)
                checkStrictModeEvalOrArguments(node, <Identifier>node.left);
            }
        }

        function checkStrictModeCatchClause(node: CatchClause) {
            // It is a SyntaxError if a TryStatement with a Catch occurs within strict code and the Identifier of the
            // Catch production is eval or arguments
            if (inStrictMode && node.variableDeclaration) {
                checkStrictModeEvalOrArguments(node, node.variableDeclaration.name);
            }
        }

        function checkStrictModeDeleteExpression(node: DeleteExpression) {
            // Grammar checking
            if (inStrictMode && node.expression.kind === SyntaxKind.Identifier) {
                // When a delete operator occurs within strict mode code, a SyntaxError is thrown if its
                // UnaryExpression is a direct reference to a variable, function argument, or function name
                const span = getErrorSpanForNode(file, node.expression);
                file.bindDiagnostics.push(createFileDiagnostic(file, span.start, span.length, Diagnostics.delete_cannot_be_called_on_an_identifier_in_strict_mode));
            }
        }

        function isEvalOrArgumentsIdentifier(node: Node): boolean {
            return node.kind === SyntaxKind.Identifier &&
                ((<Identifier>node).text === "eval" || (<Identifier>node).text === "arguments");
        }

        function checkStrictModeEvalOrArguments(contextNode: Node, name: Node) {
            if (name && name.kind === SyntaxKind.Identifier) {
                const identifier = <Identifier>name;
                if (isEvalOrArgumentsIdentifier(identifier)) {
                    // We check first if the name is inside class declaration or class expression; if so give explicit message
                    // otherwise report generic error message.
                    const span = getErrorSpanForNode(file, name);
                    file.bindDiagnostics.push(createFileDiagnostic(file, span.start, span.length,
                        getStrictModeEvalOrArgumentsMessage(contextNode), identifier.text));
                }
            }
        }

        function getStrictModeEvalOrArgumentsMessage(node: Node) {
            // Provide specialized messages to help the user understand why we think they're in
            // strict mode.
            if (getContainingClass(node)) {
                return Diagnostics.Invalid_use_of_0_Class_definitions_are_automatically_in_strict_mode;
            }

            if (file.externalModuleIndicator) {
                return Diagnostics.Invalid_use_of_0_Modules_are_automatically_in_strict_mode;
            }

            return Diagnostics.Invalid_use_of_0_in_strict_mode;
        }

        function checkStrictModeFunctionName(node: FunctionLikeDeclaration) {
            if (inStrictMode) {
                // It is a SyntaxError if the identifier eval or arguments appears within a FormalParameterList of a strict mode FunctionDeclaration or FunctionExpression (13.1))
                checkStrictModeEvalOrArguments(node, node.name);
            }
        }

        function checkStrictModeNumericLiteral(node: LiteralExpression) {
            if (inStrictMode && node.flags & NodeFlags.OctalLiteral) {
                file.bindDiagnostics.push(createDiagnosticForNode(node, Diagnostics.Octal_literals_are_not_allowed_in_strict_mode));
            }
        }

        function checkStrictModePostfixUnaryExpression(node: PostfixUnaryExpression) {
            // Grammar checking
            // The identifier eval or arguments may not appear as the LeftHandSideExpression of an
            // Assignment operator(11.13) or of a PostfixExpression(11.3) or as the UnaryExpression
            // operated upon by a Prefix Increment(11.4.4) or a Prefix Decrement(11.4.5) operator.
            if (inStrictMode) {
                checkStrictModeEvalOrArguments(node, <Identifier>node.operand);
            }
        }

        function checkStrictModePrefixUnaryExpression(node: PrefixUnaryExpression) {
            // Grammar checking
            if (inStrictMode) {
                if (node.operator === SyntaxKind.PlusPlusToken || node.operator === SyntaxKind.MinusMinusToken) {
                    checkStrictModeEvalOrArguments(node, <Identifier>node.operand);
                }
            }
        }

        function checkStrictModeWithStatement(node: WithStatement) {
            // Grammar checking for withStatement
            if (inStrictMode) {
                errorOnFirstToken(node, Diagnostics.with_statements_are_not_allowed_in_strict_mode);
            }
        }

        function errorOnFirstToken(node: Node, message: DiagnosticMessage, arg0?: any, arg1?: any, arg2?: any) {
            const span = getSpanOfTokenAtPosition(file, node.pos);
            file.bindDiagnostics.push(createFileDiagnostic(file, span.start, span.length, message, arg0, arg1, arg2));
        }

        function getDestructuringParameterName(node: Declaration) {
            return "__" + indexOf((<SignatureDeclaration>node.parent).parameters, node);
        }

        function bind(node: Node): void {
            if (!node) {
                return;
            }

            node.parent = parent;

            const savedInStrictMode = inStrictMode;
            if (!savedInStrictMode) {
                updateStrictMode(node);
            }

            // First we bind declaration nodes to a symbol if possible.  We'll both create a symbol
            // and then potentially add the symbol to an appropriate symbol table. Possible
            // destination symbol tables are:
            //
            //  1) The 'exports' table of the current container's symbol.
            //  2) The 'members' table of the current container's symbol.
            //  3) The 'locals' table of the current container.
            //
            // However, not all symbols will end up in any of these tables.  'Anonymous' symbols
            // (like TypeLiterals for example) will not be put in any table.
            bindWorker(node);

            // Then we recurse into the children of the node to bind them as well.  For certain
            // symbols we do specialized work when we recurse.  For example, we'll keep track of
            // the current 'container' node when it changes.  This helps us know which symbol table
            // a local should go into for example.
            aggregateTransformFlagsIfNeededAnd(bindChildren, node);

            inStrictMode = savedInStrictMode;
        }

        function aggregateTransformFlagsIfNeededAnd<T>(cbNode: (node: Node) => T, node: Node): T {
            return node.transformFlags !== undefined
                ? skipTransformFlagAggregationAnd(cbNode, node)
                : aggregateTransformFlagsAnd(cbNode, node);
        }

        function skipTransformFlagAggregationAnd<T>(cbNode: (node: Node) => T, node: Node): T {
            if (!skipTransformFlagAggregation) {
                skipTransformFlagAggregation = true;
                let result = cbNode(node);
                skipTransformFlagAggregation = false;
                return result;
            }

            return cbNode(node);
        }

        function aggregateTransformFlagsAnd<T>(cbNode: (node: Node) => T, node: Node): T {
            if (!skipTransformFlagAggregation) {
                let savedSubtreeTransformFlags = subtreeTransformFlags;
                subtreeTransformFlags = 0;
                let result = cbNode(node);
                subtreeTransformFlags = savedSubtreeTransformFlags | (computeTransformFlagsForNode(node, subtreeTransformFlags) & ~TransformFlags.NodeExcludes);
                return result;
            }

            return cbNode(node);
        }

        function updateStrictMode(node: Node) {
            switch (node.kind) {
                case SyntaxKind.SourceFile:
                case SyntaxKind.ModuleBlock:
                    updateStrictModeStatementList((<SourceFile | ModuleBlock>node).statements);
                    return;
                case SyntaxKind.Block:
                    if (isFunctionLike(node.parent)) {
                        updateStrictModeStatementList((<Block>node).statements);
                    }
                    return;
                case SyntaxKind.ClassDeclaration:
                case SyntaxKind.ClassExpression:
                    // All classes are automatically in strict mode in ES6.
                    inStrictMode = true;
                    return;
            }
        }

        function updateStrictModeStatementList(statements: NodeArray<Statement>) {
            for (const statement of statements) {
                if (!isPrologueDirective(statement)) {
                    return;
                }

                if (isUseStrictPrologueDirective(<ExpressionStatement>statement)) {
                    inStrictMode = true;
                    return;
                }
            }
        }

        /// Should be called only on prologue directives (isPrologueDirective(node) should be true)
        function isUseStrictPrologueDirective(node: ExpressionStatement): boolean {
            const nodeText = getTextOfNodeFromSourceText(file.text, node.expression);

            // Note: the node text must be exactly "use strict" or 'use strict'.  It is not ok for the
            // string to contain unicode escapes (as per ES5).
            return nodeText === "\"use strict\"" || nodeText === "'use strict'";
        }

        function bindWorker(node: Node) {
            switch (node.kind) {
                /* Strict mode checks */
                case SyntaxKind.Identifier:
                    return checkStrictModeIdentifier(<Identifier>node);
                case SyntaxKind.BinaryExpression:
                    if (isInJavaScriptFile(node)) {
                        if (isExportsPropertyAssignment(node)) {
                            bindExportsPropertyAssignment(<BinaryExpression>node);
                        }
                        else if (isModuleExportsAssignment(node)) {
                            bindModuleExportsAssignment(<BinaryExpression>node);
                        }
                    }
                    return checkStrictModeBinaryExpression(<BinaryExpression>node);
                case SyntaxKind.CatchClause:
                    return checkStrictModeCatchClause(<CatchClause>node);
                case SyntaxKind.DeleteExpression:
                    return checkStrictModeDeleteExpression(<DeleteExpression>node);
                case SyntaxKind.NumericLiteral:
                    return checkStrictModeNumericLiteral(<LiteralExpression>node);
                case SyntaxKind.PostfixUnaryExpression:
                    return checkStrictModePostfixUnaryExpression(<PostfixUnaryExpression>node);
                case SyntaxKind.PrefixUnaryExpression:
                    return checkStrictModePrefixUnaryExpression(<PrefixUnaryExpression>node);
                case SyntaxKind.WithStatement:
                    return checkStrictModeWithStatement(<WithStatement>node);
                case SyntaxKind.ThisKeyword:
                    seenThisKeyword = true;
                    return;

                case SyntaxKind.TypeParameter:
                    return declareSymbolAndAddToSymbolTable(<Declaration>node, SymbolFlags.TypeParameter, SymbolFlags.TypeParameterExcludes);
                case SyntaxKind.Parameter:
                    return bindParameter(<ParameterDeclaration>node);
                case SyntaxKind.VariableDeclaration:
                case SyntaxKind.BindingElement:
                    return bindVariableDeclarationOrBindingElement(<VariableDeclaration | BindingElement>node);
                case SyntaxKind.PropertyDeclaration:
                    return bindPropertyOrMethodOrAccessor(<Declaration>node, SymbolFlags.Property, SymbolFlags.PropertyExcludes);
                case SyntaxKind.PropertySignature:
                    return bindPropertyOrMethodOrAccessor(<Declaration>node, SymbolFlags.Property | ((<PropertySignature>node).questionToken ? SymbolFlags.Optional : SymbolFlags.None), SymbolFlags.PropertyExcludes);
                case SyntaxKind.PropertyAssignment:
                case SyntaxKind.ShorthandPropertyAssignment:
                    return bindPropertyOrMethodOrAccessor(<Declaration>node, SymbolFlags.Property, SymbolFlags.PropertyExcludes);
                case SyntaxKind.EnumMember:
                    return bindPropertyOrMethodOrAccessor(<Declaration>node, SymbolFlags.EnumMember, SymbolFlags.EnumMemberExcludes);
                case SyntaxKind.CallSignature:
                case SyntaxKind.ConstructSignature:
                case SyntaxKind.IndexSignature:
                    return declareSymbolAndAddToSymbolTable(<Declaration>node, SymbolFlags.Signature, SymbolFlags.None);
                case SyntaxKind.MethodDeclaration:
                case SyntaxKind.MethodSignature:
                    // If this is an ObjectLiteralExpression method, then it sits in the same space
                    // as other properties in the object literal.  So we use SymbolFlags.PropertyExcludes
                    // so that it will conflict with any other object literal members with the same
                    // name.
                    return bindPropertyOrMethodOrAccessor(<Declaration>node, SymbolFlags.Method | ((<MethodDeclaration>node).questionToken ? SymbolFlags.Optional : SymbolFlags.None),
                        isObjectLiteralMethod(node) ? SymbolFlags.PropertyExcludes : SymbolFlags.MethodExcludes);
                case SyntaxKind.FunctionDeclaration:
                    checkStrictModeFunctionName(<FunctionDeclaration>node);
                    return declareSymbolAndAddToSymbolTable(<Declaration>node, SymbolFlags.Function, SymbolFlags.FunctionExcludes);
                case SyntaxKind.Constructor:
                    return declareSymbolAndAddToSymbolTable(<Declaration>node, SymbolFlags.Constructor, /*symbolExcludes:*/ SymbolFlags.None);
                case SyntaxKind.GetAccessor:
                    return bindPropertyOrMethodOrAccessor(<Declaration>node, SymbolFlags.GetAccessor, SymbolFlags.GetAccessorExcludes);
                case SyntaxKind.SetAccessor:
                    return bindPropertyOrMethodOrAccessor(<Declaration>node, SymbolFlags.SetAccessor, SymbolFlags.SetAccessorExcludes);
                case SyntaxKind.FunctionType:
                case SyntaxKind.ConstructorType:
                    return bindFunctionOrConstructorType(<SignatureDeclaration>node);
                case SyntaxKind.TypeLiteral:
                    return bindAnonymousDeclaration(<TypeLiteralNode>node, SymbolFlags.TypeLiteral, "__type");
                case SyntaxKind.ObjectLiteralExpression:
                    return bindObjectLiteralExpression(<ObjectLiteralExpression>node);
                case SyntaxKind.FunctionExpression:
                case SyntaxKind.ArrowFunction:
                    checkStrictModeFunctionName(<FunctionExpression>node);
                    const bindingName = (<FunctionExpression>node).name ? (<FunctionExpression>node).name.text : "__function";
                    return bindAnonymousDeclaration(<FunctionExpression>node, SymbolFlags.Function, bindingName);

                case SyntaxKind.CallExpression:
                    if (isInJavaScriptFile(node)) {
                        bindCallExpression(<CallExpression>node);
                    }
                    break;

                // Members of classes, interfaces, and modules
                case SyntaxKind.ClassExpression:
                case SyntaxKind.ClassDeclaration:
                    return bindClassLikeDeclaration(<ClassLikeDeclaration>node);
                case SyntaxKind.InterfaceDeclaration:
                    return bindBlockScopedDeclaration(<Declaration>node, SymbolFlags.Interface, SymbolFlags.InterfaceExcludes);
                case SyntaxKind.TypeAliasDeclaration:
                    return bindBlockScopedDeclaration(<Declaration>node, SymbolFlags.TypeAlias, SymbolFlags.TypeAliasExcludes);
                case SyntaxKind.EnumDeclaration:
                    return bindEnumDeclaration(<EnumDeclaration>node);
                case SyntaxKind.ModuleDeclaration:
                    return bindModuleDeclaration(<ModuleDeclaration>node);

                // Imports and exports
                case SyntaxKind.ImportEqualsDeclaration:
                case SyntaxKind.NamespaceImport:
                case SyntaxKind.ImportSpecifier:
                case SyntaxKind.ExportSpecifier:
                    return declareSymbolAndAddToSymbolTable(<Declaration>node, SymbolFlags.Alias, SymbolFlags.AliasExcludes);
                case SyntaxKind.ImportClause:
                    return bindImportClause(<ImportClause>node);
                case SyntaxKind.ExportDeclaration:
                    return bindExportDeclaration(<ExportDeclaration>node);
                case SyntaxKind.ExportAssignment:
                    return bindExportAssignment(<ExportAssignment>node);
                case SyntaxKind.SourceFile:
                    return bindSourceFileIfExternalModule();
            }
        }

        function bindSourceFileIfExternalModule() {
            setExportContextFlag(file);
            if (isExternalModule(file)) {
                bindSourceFileAsExternalModule();
            }
        }

        function bindSourceFileAsExternalModule() {
            bindAnonymousDeclaration(file, SymbolFlags.ValueModule, `"${removeFileExtension(file.fileName) }"`);
        }

        function bindExportAssignment(node: ExportAssignment | BinaryExpression) {
            const boundExpression = node.kind === SyntaxKind.ExportAssignment ? (<ExportAssignment>node).expression : (<BinaryExpression>node).right;
            if (!container.symbol || !container.symbol.exports) {
                // Export assignment in some sort of block construct
                bindAnonymousDeclaration(node, SymbolFlags.Alias, getDeclarationName(node));
            }
            else if (boundExpression.kind === SyntaxKind.Identifier) {
                // An export default clause with an identifier exports all meanings of that identifier
                declareSymbol(container.symbol.exports, container.symbol, node, SymbolFlags.Alias, SymbolFlags.PropertyExcludes | SymbolFlags.AliasExcludes);
            }
            else {
                // An export default clause with an expression exports a value
                declareSymbol(container.symbol.exports, container.symbol, node, SymbolFlags.Property, SymbolFlags.PropertyExcludes | SymbolFlags.AliasExcludes);
            }
        }

        function bindExportDeclaration(node: ExportDeclaration) {
            if (!container.symbol || !container.symbol.exports) {
                // Export * in some sort of block construct
                bindAnonymousDeclaration(node, SymbolFlags.ExportStar, getDeclarationName(node));
            }
            else if (!node.exportClause) {
                // All export * declarations are collected in an __export symbol
                declareSymbol(container.symbol.exports, container.symbol, node, SymbolFlags.ExportStar, SymbolFlags.None);
            }
        }

        function bindImportClause(node: ImportClause) {
            if (node.name) {
                declareSymbolAndAddToSymbolTable(node, SymbolFlags.Alias, SymbolFlags.AliasExcludes);
            }
        }

        function setCommonJsModuleIndicator(node: Node) {
            if (!file.commonJsModuleIndicator) {
                file.commonJsModuleIndicator = node;
                bindSourceFileAsExternalModule();
            }
        }

        function bindExportsPropertyAssignment(node: BinaryExpression) {
            // When we create a property via 'exports.foo = bar', the 'exports.foo' property access
            // expression is the declaration
            setCommonJsModuleIndicator(node);
            declareSymbol(file.symbol.exports, file.symbol, <PropertyAccessExpression>node.left, SymbolFlags.Property | SymbolFlags.Export, SymbolFlags.None);
        }

        function bindModuleExportsAssignment(node: BinaryExpression) {
            // 'module.exports = expr' assignment
            setCommonJsModuleIndicator(node);
            bindExportAssignment(node);
        }

        function bindCallExpression(node: CallExpression) {
            // We're only inspecting call expressions to detect CommonJS modules, so we can skip
            // this check if we've already seen the module indicator
            if (!file.commonJsModuleIndicator && isRequireCall(node)) {
                setCommonJsModuleIndicator(node);
            }
        }

        function bindClassLikeDeclaration(node: ClassLikeDeclaration) {
            if (node.kind === SyntaxKind.ClassDeclaration) {
                bindBlockScopedDeclaration(node, SymbolFlags.Class, SymbolFlags.ClassExcludes);
            }
            else {
                const bindingName = node.name ? node.name.text : "__class";
                bindAnonymousDeclaration(node, SymbolFlags.Class, bindingName);
                // Add name of class expression into the map for semantic classifier
                if (node.name) {
                    classifiableNames[node.name.text] = node.name.text;
                }
            }

            const symbol = node.symbol;

            // TypeScript 1.0 spec (April 2014): 8.4
            // Every class automatically contains a static property member named 'prototype', the
            // type of which is an instantiation of the class type with type Any supplied as a type
            // argument for each type parameter. It is an error to explicitly declare a static
            // property member with the name 'prototype'.
            //
            // Note: we check for this here because this class may be merging into a module.  The
            // module might have an exported variable called 'prototype'.  We can't allow that as
            // that would clash with the built-in 'prototype' for the class.
            const prototypeSymbol = createSymbol(SymbolFlags.Property | SymbolFlags.Prototype, "prototype");
            if (hasProperty(symbol.exports, prototypeSymbol.name)) {
                if (node.name) {
                    node.name.parent = node;
                }
                file.bindDiagnostics.push(createDiagnosticForNode(symbol.exports[prototypeSymbol.name].declarations[0],
                    Diagnostics.Duplicate_identifier_0, prototypeSymbol.name));
            }
            symbol.exports[prototypeSymbol.name] = prototypeSymbol;
            prototypeSymbol.parent = symbol;
        }

        function bindEnumDeclaration(node: EnumDeclaration) {
            return isConst(node)
                ? bindBlockScopedDeclaration(node, SymbolFlags.ConstEnum, SymbolFlags.ConstEnumExcludes)
                : bindBlockScopedDeclaration(node, SymbolFlags.RegularEnum, SymbolFlags.RegularEnumExcludes);
        }

        function bindVariableDeclarationOrBindingElement(node: VariableDeclaration | BindingElement) {
            if (inStrictMode) {
                checkStrictModeEvalOrArguments(node, node.name);
            }

            if (!isBindingPattern(node.name)) {
                if (isBlockOrCatchScoped(node)) {
                    bindBlockScopedVariableDeclaration(node);
                }
                else if (isParameterDeclaration(node)) {
                    // It is safe to walk up parent chain to find whether the node is a destructing parameter declaration
                    // because its parent chain has already been set up, since parents are set before descending into children.
                    //
                    // If node is a binding element in parameter declaration, we need to use ParameterExcludes.
                    // Using ParameterExcludes flag allows the compiler to report an error on duplicate identifiers in Parameter Declaration
                    // For example:
                    //      function foo([a,a]) {} // Duplicate Identifier error
                    //      function bar(a,a) {}   // Duplicate Identifier error, parameter declaration in this case is handled in bindParameter
                    //                             // which correctly set excluded symbols
                    declareSymbolAndAddToSymbolTable(node, SymbolFlags.FunctionScopedVariable, SymbolFlags.ParameterExcludes);
                }
                else {
                    declareSymbolAndAddToSymbolTable(node, SymbolFlags.FunctionScopedVariable, SymbolFlags.FunctionScopedVariableExcludes);
                }
            }
        }

        function bindParameter(node: ParameterDeclaration) {
            if (inStrictMode) {
                // It is a SyntaxError if the identifier eval or arguments appears within a FormalParameterList of a
                // strict mode FunctionLikeDeclaration or FunctionExpression(13.1)
                checkStrictModeEvalOrArguments(node, node.name);
            }

            if (isBindingPattern(node.name)) {
                bindAnonymousDeclaration(node, SymbolFlags.FunctionScopedVariable, getDestructuringParameterName(node));
            }
            else {
                declareSymbolAndAddToSymbolTable(node, SymbolFlags.FunctionScopedVariable, SymbolFlags.ParameterExcludes);
            }

            // If this is a property-parameter, then also declare the property symbol into the
            // containing class.
            if (node.flags & NodeFlags.AccessibilityModifier &&
                node.parent.kind === SyntaxKind.Constructor &&
                isClassLike(node.parent.parent)) {

                const classDeclaration = <ClassLikeDeclaration>node.parent.parent;
                declareSymbol(classDeclaration.symbol.members, classDeclaration.symbol, node, SymbolFlags.Property, SymbolFlags.PropertyExcludes);
            }
        }

        function bindPropertyOrMethodOrAccessor(node: Declaration, symbolFlags: SymbolFlags, symbolExcludes: SymbolFlags) {
            return hasDynamicName(node)
                ? bindAnonymousDeclaration(node, symbolFlags, "__computed")
                : declareSymbolAndAddToSymbolTable(node, symbolFlags, symbolExcludes);
        }

        // reachability checks

        function pushNamedLabel(name: Identifier): boolean {
            initializeReachabilityStateIfNecessary();

            if (hasProperty(labelIndexMap, name.text)) {
                return false;
            }
            labelIndexMap[name.text] = labelStack.push(Reachability.Unintialized) - 1;
            return true;
        }

        function pushImplicitLabel(): number {
            initializeReachabilityStateIfNecessary();

            const index = labelStack.push(Reachability.Unintialized) - 1;
            implicitLabels.push(index);
            return index;
        }

        function popNamedLabel(label: Identifier, outerState: Reachability): void {
            const index = labelIndexMap[label.text];
            Debug.assert(index !== undefined);
            Debug.assert(labelStack.length == index + 1);

            labelIndexMap[label.text] = undefined;

            setCurrentStateAtLabel(labelStack.pop(), outerState, label);
        }

        function popImplicitLabel(implicitLabelIndex: number, outerState: Reachability): void {
            if (labelStack.length !== implicitLabelIndex + 1) {
                Debug.assert(false, `Label stack: ${labelStack.length}, index:${implicitLabelIndex}`);
            }

            const i = implicitLabels.pop();

            if (implicitLabelIndex !== i) {
                Debug.assert(false, `i: ${i}, index: ${implicitLabelIndex}`);
            }

            setCurrentStateAtLabel(labelStack.pop(), outerState, /*name*/ undefined);
        }

        function setCurrentStateAtLabel(innerMergedState: Reachability, outerState: Reachability, label: Identifier): void {
            if (innerMergedState === Reachability.Unintialized) {
                if (label && !options.allowUnusedLabels) {
                    file.bindDiagnostics.push(createDiagnosticForNode(label, Diagnostics.Unused_label));
                }
                currentReachabilityState = outerState;
            }
            else {
                currentReachabilityState = or(innerMergedState, outerState);
            }
        }

        function jumpToLabel(label: Identifier, outerState: Reachability): boolean {
            initializeReachabilityStateIfNecessary();

            const index = label ? labelIndexMap[label.text] : lastOrUndefined(implicitLabels);
            if (index === undefined) {
                // reference to unknown label or
                // break/continue used outside of loops
                return false;
            }
            const stateAtLabel = labelStack[index];
            labelStack[index] = stateAtLabel === Reachability.Unintialized ? outerState : or(stateAtLabel, outerState);
            return true;
        }

        function checkUnreachable(node: Node): boolean {
            switch (currentReachabilityState) {
                case Reachability.Unreachable:
                    const reportError =
                        // report error on all statements except empty ones
                        (isStatement(node) && node.kind !== SyntaxKind.EmptyStatement) ||
                        // report error on class declarations
                        node.kind === SyntaxKind.ClassDeclaration ||
                        // report error on instantiated modules or const-enums only modules if preserveConstEnums is set
                        (node.kind === SyntaxKind.ModuleDeclaration && shouldReportErrorOnModuleDeclaration(<ModuleDeclaration>node)) ||
                        // report error on regular enums and const enums if preserveConstEnums is set
                        (node.kind === SyntaxKind.EnumDeclaration && (!isConstEnumDeclaration(node) || options.preserveConstEnums));

                    if (reportError) {
                        currentReachabilityState = Reachability.ReportedUnreachable;

                        // unreachable code is reported if
                        // - user has explicitly asked about it AND
                        // - statement is in not ambient context (statements in ambient context is already an error 
                        //   so we should not report extras) AND
                        //   - node is not variable statement OR
                        //   - node is block scoped variable statement OR
                        //   - node is not block scoped variable statement and at least one variable declaration has initializer
                        //   Rationale: we don't want to report errors on non-initialized var's since they are hoisted
                        //   On the other side we do want to report errors on non-initialized 'lets' because of TDZ
                        const reportUnreachableCode =
                            !options.allowUnreachableCode &&
                            !isInAmbientContext(node) &&
                            (
                                node.kind !== SyntaxKind.VariableStatement ||
                                getCombinedNodeFlags((<VariableStatement>node).declarationList) & NodeFlags.BlockScoped ||
                                forEach((<VariableStatement>node).declarationList.declarations, d => d.initializer)
                            );

                        if (reportUnreachableCode) {
                            errorOnFirstToken(node, Diagnostics.Unreachable_code_detected);
                        }
                    }
                case Reachability.ReportedUnreachable:
                    return true;
                default:
                    return false;
            }

            function shouldReportErrorOnModuleDeclaration(node: ModuleDeclaration): boolean {
                const instanceState = getModuleInstanceState(node);
                return instanceState === ModuleInstanceState.Instantiated || (instanceState === ModuleInstanceState.ConstEnumOnly && options.preserveConstEnums);
            }
        }

        function initializeReachabilityStateIfNecessary(): void {
            if (labelIndexMap) {
                return;
            }
            currentReachabilityState = Reachability.Reachable;
            labelIndexMap = {};
            labelStack = [];
            implicitLabels = [];
        }
    }

    /**
      * Computes the transform flags for a node, given the transform flags of its subtree
      * @param node The node to analyze
      * @param subtreeFlags Transform flags computed for this node's subtree
      */
    export function computeTransformFlagsForNode(node: Node, subtreeFlags: TransformFlags) {
        Debug.assert((subtreeFlags & TransformFlags.NodeExcludes) == 0, "Subtree includes a `ThisNode...` flag.");

        if (node.flags & NodeFlags.Ambient) {
            return node.transformFlags = TransformFlags.ThisNodeIsTypeScript;
        }

        // Mark transformations needed for each node
        let transformFlags: TransformFlags;
        let excludeFlags: TransformFlags;
        let kind = node.kind;
        switch (kind) {
            case SyntaxKind.PublicKeyword:
            case SyntaxKind.PrivateKeyword:
            case SyntaxKind.ProtectedKeyword:
            case SyntaxKind.AbstractKeyword:
            case SyntaxKind.DeclareKeyword:
            case SyntaxKind.AsyncKeyword:
            case SyntaxKind.ConstKeyword:
            case SyntaxKind.AwaitExpression:
            case SyntaxKind.EnumDeclaration:
            case SyntaxKind.EnumMember:
            case SyntaxKind.TypeAssertionExpression:
            case SyntaxKind.AsExpression:
                // These nodes are TypeScript syntax.
                transformFlags |= TransformFlags.TypeScript;
                break;

            case SyntaxKind.JsxElement:
            case SyntaxKind.JsxSelfClosingElement:
            case SyntaxKind.JsxOpeningElement:
            case SyntaxKind.JsxText:
            case SyntaxKind.JsxClosingElement:
            case SyntaxKind.JsxAttribute:
            case SyntaxKind.JsxSpreadAttribute:
            case SyntaxKind.JsxExpression:
                // These nodes are Jsx syntax.
                transformFlags |= TransformFlags.ThisNodeIsJsx;
                break;

            case SyntaxKind.NoSubstitutionTemplateLiteral:
            case SyntaxKind.TemplateHead:
            case SyntaxKind.TemplateMiddle:
            case SyntaxKind.TemplateTail:
            case SyntaxKind.TemplateExpression:
            case SyntaxKind.TaggedTemplateExpression:
            case SyntaxKind.ShorthandPropertyAssignment:
            case SyntaxKind.ForOfStatement:
            case SyntaxKind.YieldExpression:
                // These nodes are ES6 syntax.
                transformFlags |= TransformFlags.ThisNodeIsES6;
                break;


            case SyntaxKind.AnyKeyword:
            case SyntaxKind.NumberKeyword:
            case SyntaxKind.StringKeyword:
            case SyntaxKind.BooleanKeyword:
            case SyntaxKind.SymbolKeyword:
            case SyntaxKind.VoidKeyword:
            case SyntaxKind.TypeParameter:
            case SyntaxKind.PropertySignature:
            case SyntaxKind.MethodSignature:
            case SyntaxKind.CallSignature:
            case SyntaxKind.ConstructSignature:
            case SyntaxKind.IndexSignature:
            case SyntaxKind.TypePredicate:
            case SyntaxKind.TypeReference:
            case SyntaxKind.FunctionType:
            case SyntaxKind.ConstructorType:
            case SyntaxKind.TypeQuery:
            case SyntaxKind.TypeLiteral:
            case SyntaxKind.ArrayType:
            case SyntaxKind.TupleType:
            case SyntaxKind.UnionType:
            case SyntaxKind.IntersectionType:
            case SyntaxKind.ParenthesizedType:
            case SyntaxKind.InterfaceDeclaration:
            case SyntaxKind.TypeAliasDeclaration:
                // Types and signatures are TypeScript syntax, and exclude all other facts.
                excludeFlags = TransformFlags.TypeExcludes;
                transformFlags |= TransformFlags.ThisNodeIsTypeScript;
                break;

            case SyntaxKind.ComputedPropertyName:
                // Even though computed property names are ES6, we don't treat them as such.
                // This is so that they can flow through PropertyName transforms unaffected.
                // Instead, we mark the container as ES6, so that it can properly handle the transform.
                transformFlags |= TransformFlags.ContainsComputedPropertyName;
                break;

            case SyntaxKind.SpreadElementExpression:
                // This node is ES6 syntax, but is handled by a containing node.
                transformFlags |= TransformFlags.ContainsSpreadElementExpression;
                break;

            case SyntaxKind.SuperKeyword:
                // This node is ES6 syntax.
                transformFlags |= TransformFlags.ThisNodeIsES6;
                break;

            case SyntaxKind.ThisKeyword:
                // Mark this node and its ancestors as containing a lexical `this` keyword.
                transformFlags |= TransformFlags.ContainsLexicalThis;
                break;

            case SyntaxKind.ObjectBindingPattern:
            case SyntaxKind.ArrayBindingPattern:
                // These nodes are ES6 syntax.
                transformFlags |= TransformFlags.ThisNodeIsES6;
                break;

            case SyntaxKind.ObjectLiteralExpression:
                excludeFlags = TransformFlags.ObjectLiteralExpressionExcludes;
                if (subtreeFlags & TransformFlags.ContainsComputedPropertyName) {
                    // If an ObjectLiteralExpression contains a ComputedPropertyName, then it
                    // is an ES6 node.
                    transformFlags |= TransformFlags.ThisNodeIsES6;
                }
                break;

            case SyntaxKind.CallExpression:
                excludeFlags = TransformFlags.ArrayLiteralOrCallOrNewExpressionExcludes;
                if (subtreeFlags & TransformFlags.ContainsSpreadElementExpression ||
                    (<CallExpression>node).expression.kind === SyntaxKind.SuperKeyword ||
                    (<CallExpression>node).expression.kind === SyntaxKind.PropertyAccessExpression &&
                    (<PropertyAccessExpression>(<CallExpression>node).expression).expression.kind === SyntaxKind.SuperKeyword) {
                    // If the this node contains a SpreadElementExpression, or is a super call, then it is an ES6
                    // node.
                    transformFlags |= TransformFlags.ThisNodeIsES6;
                }
                break;

            case SyntaxKind.ArrayLiteralExpression:
            case SyntaxKind.NewExpression:
                excludeFlags = TransformFlags.ArrayLiteralOrCallOrNewExpressionExcludes;
                if (subtreeFlags & TransformFlags.ContainsSpreadElementExpression) {
                    // If the this node contains a SpreadElementExpression, then it is an ES6
                    // node.
                    transformFlags |= TransformFlags.ThisNodeIsES6;
                }
                break;

            case SyntaxKind.Decorator:
                // This node is TypeScript syntax, and marks its container as also being TypeScript syntax.
                transformFlags |= TransformFlags.ThisNodeIsTypeScript | TransformFlags.ContainsDecorator;
                break;

            case SyntaxKind.ModuleDeclaration:
                // This node is TypeScript syntax, and excludes markers that should not escape the module scope.
                excludeFlags = TransformFlags.ModuleScopeExcludes;
                transformFlags |= TransformFlags.ThisNodeIsTypeScript;
                break;

            case SyntaxKind.ParenthesizedExpression:
                // If the node is synthesized, it means the emitter put the parentheses there,
                // not the user. If we didn't want them, the emitter would not have put them
                // there.
                if (!nodeIsSynthesized(node) && (isTypeAssertionExpression((<ParenthesizedExpression>node).expression) || isAsExpression((<ParenthesizedExpression>node).expression))) {
                    transformFlags = TransformFlags.ThisNodeIsTypeScript;
                }
                break;

            case SyntaxKind.ExpressionStatement:
                if (node.flags & NodeFlags.Generated) {
                    let expression = (<ExpressionStatement>node).expression;
                    if (isCallExpression(expression) && isSuperKeyword(expression.expression)) {
                        transformFlags |= TransformFlags.ThisNodeIsES6;
                    }
                }

                break;

            case SyntaxKind.BinaryExpression:
                if (isDestructuringAssignment(node)) {
                    // Destructuring assignments are ES6 syntax.
                    transformFlags |= TransformFlags.ThisNodeIsES6;
                }
                else if ((<BinaryExpression>node).operatorToken.kind === SyntaxKind.AsteriskAsteriskToken ||
                    (<BinaryExpression>node).operatorToken.kind === SyntaxKind.AsteriskAsteriskEqualsToken) {
                    // Exponentiation is ES7 syntax.
                    transformFlags |= TransformFlags.ThisNodeIsTypeScript;
                }

                break;

            case SyntaxKind.Parameter:
                // If the parameter has a question token, then it is TypeScript syntax.
                if ((<ParameterDeclaration>node).questionToken) {
                    transformFlags |= TransformFlags.ThisNodeIsTypeScript;
                }

                // If a parameter has an accessibility modifier, then it is TypeScript syntax.
                if ((<ParameterDeclaration>node).flags & NodeFlags.AccessibilityModifier) {
                    transformFlags |= TransformFlags.ThisNodeIsTypeScript | TransformFlags.ContainsParameterPropertyAssignment;
                }

                // If a parameter has an initializer, a binding pattern or a dotDotDot token, then
                // it is ES6 syntax and its container must emit default value assignments or parameter destructuring downlevel.
                if ((<ParameterDeclaration>node).initializer ||
                    isBindingPattern((<ParameterDeclaration>node).name) ||
                    (<ParameterDeclaration>node).dotDotDotToken) {
                    transformFlags |= TransformFlags.ThisNodeIsES6 | TransformFlags.ContainsDefaultValueAssignments;
                }

                break;

            case SyntaxKind.ArrowFunction:
                // An ArrowFunction is ES6 syntax, and excludes markers that should not escape the scope of an ArrowFunction.
                excludeFlags = TransformFlags.ArrowFunctionExcludes;
                transformFlags = TransformFlags.ThisNodeIsES6;

                // If an ArrowFunction contains a lexical this, its container must capture the lexical this.
                if (subtreeFlags & TransformFlags.ContainsLexicalThis) {
                    transformFlags |= TransformFlags.ContainsCapturedLexicalThis;
                }

                // An async arrow function is TypeScript syntax.
                if (node.flags & NodeFlags.Async) {
                    transformFlags |= TransformFlags.ThisNodeIsTypeScript;
                }

                break;

            case SyntaxKind.FunctionExpression:
                // A FunctionExpression excludes markers that should not escape the scope of a FunctionExpression.
                excludeFlags = TransformFlags.FunctionDeclarationOrExpressionExcludes;

                // If a FunctionExpression contains an asterisk token, or its subtree has marked the container
                // as needing to capture the lexical this, then this node is ES6 syntax.
                if ((<FunctionLikeDeclaration>node).asteriskToken || transformFlags & (TransformFlags.ContainsCapturedLexicalThis | TransformFlags.ContainsDefaultValueAssignments)) {
                    transformFlags |= TransformFlags.ThisNodeIsES6;
                }

                // An async function expression is TypeScript syntax.
                if (node.flags & NodeFlags.Async) {
                    transformFlags |= TransformFlags.ThisNodeIsTypeScript;
                }

                break;

            case SyntaxKind.FunctionDeclaration:
                // A FunctionDeclaration excludes markers that should not escape the scope of a FunctionDeclaration.
                excludeFlags = TransformFlags.FunctionDeclarationOrExpressionExcludes;

                // A FunctionDeclaration without a body is an overload and is TypeScript syntax.
                if (!(<FunctionDeclaration>node).body) {
                    transformFlags = TransformFlags.ThisNodeIsTypeScript;
                    break;
                }

                // If a FunctionDeclaration has an asterisk token, is exported, or its
                // subtree has marked the container as needing to capture the lexical `this`,
                // then this node is ES6 syntax.
                if ((<FunctionLikeDeclaration>node).asteriskToken
                    || node.flags & NodeFlags.Export
                    || subtreeFlags & (TransformFlags.ContainsCapturedLexicalThis | TransformFlags.ContainsDefaultValueAssignments)) {
                    transformFlags |= TransformFlags.ThisNodeIsES6;
                }

                // An async function declaration is TypeScript syntax.
                if (node.flags & NodeFlags.Async) {
                    transformFlags |= TransformFlags.ThisNodeIsTypeScript;
                }

                break;

            case SyntaxKind.VariableDeclaration:
                // A VariableDeclaration with a binding pattern is ES6 syntax.
                if (isBindingPattern((<VariableDeclaration>node).name)) {
                    transformFlags |= TransformFlags.ThisNodeIsES6;
                }

                break;

            case SyntaxKind.VariableDeclarationList:
                // If a VariableDeclarationList is `let` or `const`, then it is ES6 syntax.
                if (node.flags & (NodeFlags.Let | NodeFlags.Const)) {
                    transformFlags |= TransformFlags.ThisNodeIsES6;
                }

                break;

            case SyntaxKind.VariableStatement:
                // If a VariableStatement is exported, then it is ES6 syntax.
                if (node.flags & NodeFlags.Export) {
                    transformFlags |= TransformFlags.ThisNodeIsES6;
                }

                break;

            case SyntaxKind.ClassDeclaration:
            case SyntaxKind.ClassExpression:
                // A ClassDeclarations or ClassExpression is ES6 syntax.
                excludeFlags = TransformFlags.ClassDeclarationOrExpressionExcludes;
                transformFlags = TransformFlags.ThisNodeIsES6;

                // A class with a parameter property assignment, property initializer, or decorator is
                // TypeScript syntax.
                if (subtreeFlags & TransformFlags.TypeScriptClassSyntaxExtensionsMask) {
                    transformFlags |= TransformFlags.ThisNodeIsTypeScript;
                }

                break;

            case SyntaxKind.HeritageClause:
                // An `extends` HertiageClause is ES6 syntax.
                if ((<HeritageClause>node).token === SyntaxKind.ExtendsKeyword) {
                    transformFlags |= TransformFlags.ThisNodeIsES6;
                }

                // An `implements` HeritageClause, or an `extends` HeritageClause with more than
                // one type must be TypeScript syntax.
                if ((<HeritageClause>node).token !== SyntaxKind.ExtendsKeyword ||
                    (<HeritageClause>node).types.length > 1) {
                    transformFlags |= TransformFlags.ThisNodeIsTypeScript;
                }

                break;

            case SyntaxKind.ExpressionWithTypeArguments:
                // An ExpressionWithTypeArguments is ES6 syntax, as it is used in the
                // extends clause of a class.
                transformFlags |= TransformFlags.ThisNodeIsES6;

                // If an ExpressionWithTypeArguments contains type arguments, then it
                // is TypeScript syntax.
                if ((<ExpressionWithTypeArguments>node).typeArguments) {
                    transformFlags |= TransformFlags.ThisNodeIsTypeScript;
                }

                break;

            case SyntaxKind.Constructor:
                // A Constructor is ES6 syntax.
                excludeFlags = TransformFlags.ConstructorExcludes;
                transformFlags |= TransformFlags.ThisNodeIsES6;

                // An overload constructor is TypeScript syntax.
                if (!(<ConstructorDeclaration>node).body) {
                    transformFlags |= TransformFlags.ThisNodeIsTypeScript;
                }

                break;

            case SyntaxKind.PropertyDeclaration:
                // A PropertyDeclaration is TypeScript syntax.
                transformFlags |= TransformFlags.ThisNodeIsTypeScript;

                // If the PropertyDeclaration has an initializer, we need to inform its ancestor
                // so that it handle the transformation.
                if ((<PropertyDeclaration>node).initializer) {
                    transformFlags |= TransformFlags.ContainsPropertyInitializer;
                }

                break;

            case SyntaxKind.MethodDeclaration:
                // A MethodDeclaration is ES6 syntax.
                excludeFlags = TransformFlags.MethodDeclarationExcludes;
                transformFlags |= TransformFlags.ThisNodeIsES6;

                // A MethodDeclaration is TypeScript syntax if it is either async, abstract, overloaded,
                // generic, or has both a computed property name and a decorator.
                if ((<MethodDeclaration>node).body === undefined ||
                    (<MethodDeclaration>node).typeParameters !== undefined ||
                    node.flags & (NodeFlags.Async | NodeFlags.Abstract) ||
                    subtreeFlags & TransformFlags.ContainsDecorator &&
                    subtreeFlags & TransformFlags.ContainsComputedPropertyName) {
                    transformFlags |= TransformFlags.ThisNodeIsTypeScript;
                }

                break;

            case SyntaxKind.GetAccessor:
            case SyntaxKind.SetAccessor:
                // A GetAccessor or SetAccessor is ES5 syntax.
                excludeFlags = TransformFlags.GetOrSetAccessorExcludes;

                // A GetAccessor or SetAccessor is TypeScript syntax if it is either abstract,
                // or has both a computed property name and a decorator.
                if (node.flags & NodeFlags.Abstract ||
                    subtreeFlags & TransformFlags.ContainsDecorator &&
                    subtreeFlags & TransformFlags.ContainsComputedPropertyName) {
                    transformFlags |= TransformFlags.ThisNodeIsTypeScript;
                }

                break;

            case SyntaxKind.ImportEqualsDeclaration:
                // An ImportEqualsDeclaration with a namespace reference is TypeScript.
                if (!isExternalModuleImportEqualsDeclaration(node)) {
                    transformFlags |= TransformFlags.ThisNodeIsTypeScript;
                }

                break;

            case SyntaxKind.PropertyAccessExpression:
                // If a PropertyAccessExpression starts with a super keyword, then it is
                // ES6 syntax, and requires a lexical `this` binding.
                if ((<PropertyAccessExpression>node).expression.kind === SyntaxKind.SuperKeyword) {
                    transformFlags |= TransformFlags.ContainsLexicalThis;
                }

                break;

            case SyntaxKind.SourceFile:
                if (subtreeFlags & TransformFlags.ContainsCapturedLexicalThis) {
                    transformFlags |= TransformFlags.ThisNodeIsES6;
                }

                break;
        }

        return (node.transformFlags = subtreeFlags | transformFlags)
            & ~(node.excludeTransformFlags = excludeFlags);
    }
}
<|MERGE_RESOLUTION|>--- conflicted
+++ resolved
@@ -1,2041 +1,2030 @@
-/// <reference path="utilities.ts"/>
-/// <reference path="parser.ts"/>
-
-/* @internal */
-namespace ts {
-    export let bindTime = 0;
-
-    export const enum ModuleInstanceState {
-        NonInstantiated = 0,
-        Instantiated = 1,
-        ConstEnumOnly = 2
-    }
-
-    const enum Reachability {
-        Unintialized        = 1 << 0,
-        Reachable           = 1 << 1,
-        Unreachable         = 1 << 2,
-        ReportedUnreachable = 1 << 3
-    }
-
-    function or(state1: Reachability, state2: Reachability): Reachability {
-        return (state1 | state2) & Reachability.Reachable
-            ? Reachability.Reachable
-            : (state1 & state2) & Reachability.ReportedUnreachable
-                ? Reachability.ReportedUnreachable
-                : Reachability.Unreachable;
-    }
-
-    export function getModuleInstanceState(node: Node): ModuleInstanceState {
-        // A module is uninstantiated if it contains only
-        // 1. interface declarations, type alias declarations
-        if (node.kind === SyntaxKind.InterfaceDeclaration || node.kind === SyntaxKind.TypeAliasDeclaration) {
-            return ModuleInstanceState.NonInstantiated;
-        }
-        // 2. const enum declarations
-        else if (isConstEnumDeclaration(node)) {
-            return ModuleInstanceState.ConstEnumOnly;
-        }
-        // 3. non-exported import declarations
-        else if ((node.kind === SyntaxKind.ImportDeclaration || node.kind === SyntaxKind.ImportEqualsDeclaration) && !(node.flags & NodeFlags.Export)) {
-            return ModuleInstanceState.NonInstantiated;
-        }
-        // 4. other uninstantiated module declarations.
-        else if (node.kind === SyntaxKind.ModuleBlock) {
-            let state = ModuleInstanceState.NonInstantiated;
-            forEachChild(node, n => {
-                switch (getModuleInstanceState(n)) {
-                    case ModuleInstanceState.NonInstantiated:
-                        // child is non-instantiated - continue searching
-                        return false;
-                    case ModuleInstanceState.ConstEnumOnly:
-                        // child is const enum only - record state and continue searching
-                        state = ModuleInstanceState.ConstEnumOnly;
-                        return false;
-                    case ModuleInstanceState.Instantiated:
-                        // child is instantiated - record state and stop
-                        state = ModuleInstanceState.Instantiated;
-                        return true;
-                }
-            });
-            return state;
-        }
-        else if (node.kind === SyntaxKind.ModuleDeclaration) {
-            return getModuleInstanceState((<ModuleDeclaration>node).body);
-        }
-        else {
-            return ModuleInstanceState.Instantiated;
-        }
-    }
-
-    const enum ContainerFlags {
-        // The current node is not a container, and no container manipulation should happen before
-        // recursing into it.
-        None = 0,
-
-        // The current node is a container.  It should be set as the current container (and block-
-        // container) before recursing into it.  The current node does not have locals.  Examples:
-        //
-        //      Classes, ObjectLiterals, TypeLiterals, Interfaces...
-        IsContainer = 1 << 0,
-
-        // The current node is a block-scoped-container.  It should be set as the current block-
-        // container before recursing into it.  Examples:
-        //
-        //      Blocks (when not parented by functions), Catch clauses, For/For-in/For-of statements...
-        IsBlockScopedContainer = 1 << 1,
-
-        HasLocals = 1 << 2,
-
-        // If the current node is a container that also container that also contains locals.  Examples:
-        //
-        //      Functions, Methods, Modules, Source-files.
-        IsContainerWithLocals = IsContainer | HasLocals
-    }
-
-    const binder = createBinder();
-
-    export function bindSourceFile(file: SourceFile, options: CompilerOptions) {
-        const start = new Date().getTime();
-        binder(file, options);
-        bindTime += new Date().getTime() - start;
-    }
-
-<<<<<<< HEAD
-    // function computeTransformFlagsForNode(node: Node, subtreeFlags: TransformFlags) {
-    //     return 0;
-    // }
-
-    function bindSourceFileWorker(file: SourceFile) {
-=======
-    function createBinder(): (file: SourceFile, options: CompilerOptions) => void {
-        let file: SourceFile;
-        let options: CompilerOptions;
->>>>>>> f8489afe
-        let parent: Node;
-        let container: Node;
-        let blockScopeContainer: Node;
-        let lastContainer: Node;
-        let seenThisKeyword: boolean;
-
-        // state used by reachability checks
-        let hasExplicitReturn: boolean;
-        let currentReachabilityState: Reachability;
-        let labelStack: Reachability[];
-        let labelIndexMap: Map<number>;
-        let implicitLabels: number[];
-
-        // If this file is an external module, then it is automatically in strict-mode according to
-        // ES6.  If it is not an external module, then we'll determine if it is in strict mode or
-        // not depending on if we see "use strict" in certain places (or if we hit a class/namespace).
-        let inStrictMode: boolean;
-
-        let symbolCount = 0;
-<<<<<<< HEAD
-        let Symbol = objectAllocator.getSymbolConstructor();
-        let classifiableNames: Map<string> = {};
-        let subtreeTransformFlags: TransformFlags;
-        let skipTransformFlagAggregation = isDeclarationFile(file);
-=======
-        let Symbol: { new (flags: SymbolFlags, name: string): Symbol };
-        let classifiableNames: Map<string>;
-
-        function bindSourceFile(f: SourceFile, opts: CompilerOptions) {
-            file = f;
-            options = opts;
-            inStrictMode = !!file.externalModuleIndicator;
-            classifiableNames = {};
-            Symbol = objectAllocator.getSymbolConstructor();
-
-            if (!file.locals) {
-                bind(file);
-                file.symbolCount = symbolCount;
-                file.classifiableNames = classifiableNames;
-            }
->>>>>>> f8489afe
-
-            parent = undefined;
-            container = undefined;
-            blockScopeContainer = undefined;
-            lastContainer = undefined;
-            seenThisKeyword = false;
-            hasExplicitReturn = false;
-            labelStack = undefined;
-            labelIndexMap = undefined;
-            implicitLabels = undefined;
-        }
-
-        return bindSourceFile;
-
-        function createSymbol(flags: SymbolFlags, name: string): Symbol {
-            symbolCount++;
-            return new Symbol(flags, name);
-        }
-
-        function addDeclarationToSymbol(symbol: Symbol, node: Declaration, symbolFlags: SymbolFlags) {
-            symbol.flags |= symbolFlags;
-
-            node.symbol = symbol;
-
-            if (!symbol.declarations) {
-                symbol.declarations = [];
-            }
-            symbol.declarations.push(node);
-
-            if (symbolFlags & SymbolFlags.HasExports && !symbol.exports) {
-                symbol.exports = {};
-            }
-
-            if (symbolFlags & SymbolFlags.HasMembers && !symbol.members) {
-                symbol.members = {};
-            }
-
-            if (symbolFlags & SymbolFlags.Value && !symbol.valueDeclaration) {
-                symbol.valueDeclaration = node;
-            }
-        }
-
-        // Should not be called on a declaration with a computed property name,
-        // unless it is a well known Symbol.
-        function getDeclarationName(node: Declaration): string {
-            if (node.name) {
-                if (node.kind === SyntaxKind.ModuleDeclaration && node.name.kind === SyntaxKind.StringLiteral) {
-                    return `"${(<LiteralExpression>node.name).text}"`;
-                }
-                if (node.name.kind === SyntaxKind.ComputedPropertyName) {
-                    const nameExpression = (<ComputedPropertyName>node.name).expression;
-                    // treat computed property names where expression is string/numeric literal as just string/numeric literal 
-                    if (isStringOrNumericLiteral(nameExpression.kind)) {
-                        return (<LiteralExpression>nameExpression).text;
-                    }
-
-                    Debug.assert(isWellKnownSymbolSyntactically(nameExpression));
-                    return getPropertyNameForKnownSymbolName((<PropertyAccessExpression>nameExpression).name.text);
-                }
-                return (<Identifier | LiteralExpression>node.name).text;
-            }
-            switch (node.kind) {
-                case SyntaxKind.Constructor:
-                    return "__constructor";
-                case SyntaxKind.FunctionType:
-                case SyntaxKind.CallSignature:
-                    return "__call";
-                case SyntaxKind.ConstructorType:
-                case SyntaxKind.ConstructSignature:
-                    return "__new";
-                case SyntaxKind.IndexSignature:
-                    return "__index";
-                case SyntaxKind.ExportDeclaration:
-                    return "__export";
-                case SyntaxKind.ExportAssignment:
-                    return (<ExportAssignment>node).isExportEquals ? "export=" : "default";
-                case SyntaxKind.BinaryExpression:
-                    // Binary expression case is for JS module 'module.exports = expr'
-                    return "export=";
-                case SyntaxKind.FunctionDeclaration:
-                case SyntaxKind.ClassDeclaration:
-                    return node.flags & NodeFlags.Default ? "default" : undefined;
-            }
-        }
-
-        function getDisplayName(node: Declaration): string {
-            return node.name ? declarationNameToString(node.name) : getDeclarationName(node);
-        }
-
-        /**
-         * Declares a Symbol for the node and adds it to symbols. Reports errors for conflicting identifier names.
-         * @param symbolTable - The symbol table which node will be added to.
-         * @param parent - node's parent declaration.
-         * @param node - The declaration to be added to the symbol table
-         * @param includes - The SymbolFlags that node has in addition to its declaration type (eg: export, ambient, etc.)
-         * @param excludes - The flags which node cannot be declared alongside in a symbol table. Used to report forbidden declarations.
-         */
-        function declareSymbol(symbolTable: SymbolTable, parent: Symbol, node: Declaration, includes: SymbolFlags, excludes: SymbolFlags): Symbol {
-            Debug.assert(!hasDynamicName(node));
-
-            const isDefaultExport = node.flags & NodeFlags.Default;
-            // The exported symbol for an export default function/class node is always named "default"
-            const name = isDefaultExport && parent ? "default" : getDeclarationName(node);
-
-            let symbol: Symbol;
-            if (name !== undefined) {
-
-                // Check and see if the symbol table already has a symbol with this name.  If not,
-                // create a new symbol with this name and add it to the table.  Note that we don't
-                // give the new symbol any flags *yet*.  This ensures that it will not conflict
-                // with the 'excludes' flags we pass in.
-                //
-                // If we do get an existing symbol, see if it conflicts with the new symbol we're
-                // creating.  For example, a 'var' symbol and a 'class' symbol will conflict within
-                // the same symbol table.  If we have a conflict, report the issue on each
-                // declaration we have for this symbol, and then create a new symbol for this
-                // declaration.
-                //
-                // If we created a new symbol, either because we didn't have a symbol with this name
-                // in the symbol table, or we conflicted with an existing symbol, then just add this
-                // node as the sole declaration of the new symbol.
-                //
-                // Otherwise, we'll be merging into a compatible existing symbol (for example when
-                // you have multiple 'vars' with the same name in the same container).  In this case
-                // just add this node into the declarations list of the symbol.
-                symbol = hasProperty(symbolTable, name)
-                    ? symbolTable[name]
-                    : (symbolTable[name] = createSymbol(SymbolFlags.None, name));
-
-                if (name && (includes & SymbolFlags.Classifiable)) {
-                    classifiableNames[name] = name;
-                }
-
-                if (symbol.flags & excludes) {
-                    if (node.name) {
-                        node.name.parent = node;
-                    }
-
-                    // Report errors every position with duplicate declaration
-                    // Report errors on previous encountered declarations
-                    let message = symbol.flags & SymbolFlags.BlockScopedVariable
-                        ? Diagnostics.Cannot_redeclare_block_scoped_variable_0
-                        : Diagnostics.Duplicate_identifier_0;
-
-                    forEach(symbol.declarations, declaration => {
-                        if (declaration.flags & NodeFlags.Default) {
-                            message = Diagnostics.A_module_cannot_have_multiple_default_exports;
-                        }
-                    });
-
-                    forEach(symbol.declarations, declaration => {
-                        file.bindDiagnostics.push(createDiagnosticForNode(declaration.name || declaration, message, getDisplayName(declaration)));
-                    });
-                    file.bindDiagnostics.push(createDiagnosticForNode(node.name || node, message, getDisplayName(node)));
-
-                    symbol = createSymbol(SymbolFlags.None, name);
-                }
-            }
-            else {
-                symbol = createSymbol(SymbolFlags.None, "__missing");
-            }
-
-            addDeclarationToSymbol(symbol, node, includes);
-            symbol.parent = parent;
-
-            return symbol;
-        }
-
-        function declareModuleMember(node: Declaration, symbolFlags: SymbolFlags, symbolExcludes: SymbolFlags): Symbol {
-            const hasExportModifier = getCombinedNodeFlags(node) & NodeFlags.Export;
-            if (symbolFlags & SymbolFlags.Alias) {
-                if (node.kind === SyntaxKind.ExportSpecifier || (node.kind === SyntaxKind.ImportEqualsDeclaration && hasExportModifier)) {
-                    return declareSymbol(container.symbol.exports, container.symbol, node, symbolFlags, symbolExcludes);
-                }
-                else {
-                    return declareSymbol(container.locals, undefined, node, symbolFlags, symbolExcludes);
-                }
-            }
-            else {
-                // Exported module members are given 2 symbols: A local symbol that is classified with an ExportValue,
-                // ExportType, or ExportContainer flag, and an associated export symbol with all the correct flags set
-                // on it. There are 2 main reasons:
-                //
-                //   1. We treat locals and exports of the same name as mutually exclusive within a container.
-                //      That means the binder will issue a Duplicate Identifier error if you mix locals and exports
-                //      with the same name in the same container.
-                //      TODO: Make this a more specific error and decouple it from the exclusion logic.
-                //   2. When we checkIdentifier in the checker, we set its resolved symbol to the local symbol,
-                //      but return the export symbol (by calling getExportSymbolOfValueSymbolIfExported). That way
-                //      when the emitter comes back to it, it knows not to qualify the name if it was found in a containing scope.
-                if (hasExportModifier || container.flags & NodeFlags.ExportContext) {
-                    const exportKind =
-                        (symbolFlags & SymbolFlags.Value ? SymbolFlags.ExportValue : 0) |
-                        (symbolFlags & SymbolFlags.Type ? SymbolFlags.ExportType : 0) |
-                        (symbolFlags & SymbolFlags.Namespace ? SymbolFlags.ExportNamespace : 0);
-                    const local = declareSymbol(container.locals, undefined, node, exportKind, symbolExcludes);
-                    local.exportSymbol = declareSymbol(container.symbol.exports, container.symbol, node, symbolFlags, symbolExcludes);
-                    node.localSymbol = local;
-                    return local;
-                }
-                else {
-                    return declareSymbol(container.locals, undefined, node, symbolFlags, symbolExcludes);
-                }
-            }
-        }
-
-        // All container nodes are kept on a linked list in declaration order. This list is used by
-        // the getLocalNameOfContainer function in the type checker to validate that the local name
-        // used for a container is unique.
-        function bindChildren(node: Node) {
-            // Before we recurse into a node's chilren, we first save the existing parent, container
-            // and block-container.  Then after we pop out of processing the children, we restore
-            // these saved values.
-            const saveParent = parent;
-            const saveContainer = container;
-            const savedBlockScopeContainer = blockScopeContainer;
-
-            // This node will now be set as the parent of all of its children as we recurse into them.
-            parent = node;
-
-            // Depending on what kind of node this is, we may have to adjust the current container
-            // and block-container.   If the current node is a container, then it is automatically
-            // considered the current block-container as well.  Also, for containers that we know
-            // may contain locals, we proactively initialize the .locals field. We do this because
-            // it's highly likely that the .locals will be needed to place some child in (for example,
-            // a parameter, or variable declaration).
-            //
-            // However, we do not proactively create the .locals for block-containers because it's
-            // totally normal and common for block-containers to never actually have a block-scoped
-            // variable in them.  We don't want to end up allocating an object for every 'block' we
-            // run into when most of them won't be necessary.
-            //
-            // Finally, if this is a block-container, then we clear out any existing .locals object
-            // it may contain within it.  This happens in incremental scenarios.  Because we can be
-            // reusing a node from a previous compilation, that node may have had 'locals' created
-            // for it.  We must clear this so we don't accidently move any stale data forward from
-            // a previous compilation.
-            const containerFlags = getContainerFlags(node);
-            if (containerFlags & ContainerFlags.IsContainer) {
-                container = blockScopeContainer = node;
-
-                if (containerFlags & ContainerFlags.HasLocals) {
-                    container.locals = {};
-                }
-
-                addToContainerChain(container);
-            }
-
-            else if (containerFlags & ContainerFlags.IsBlockScopedContainer) {
-                blockScopeContainer = node;
-                blockScopeContainer.locals = undefined;
-            }
-
-            let savedReachabilityState: Reachability;
-            let savedLabelStack: Reachability[];
-            let savedLabels: Map<number>;
-            let savedImplicitLabels: number[];
-            let savedHasExplicitReturn: boolean;
-
-            const kind = node.kind;
-            let flags = node.flags;
-
-            // reset all reachability check related flags on node (for incremental scenarios)
-            flags &= ~NodeFlags.ReachabilityCheckFlags;
-
-            if (kind === SyntaxKind.InterfaceDeclaration) {
-                seenThisKeyword = false;
-            }
-
-            const saveState = kind === SyntaxKind.SourceFile || kind === SyntaxKind.ModuleBlock || isFunctionLikeKind(kind);
-            if (saveState) {
-                savedReachabilityState = currentReachabilityState;
-                savedLabelStack = labelStack;
-                savedLabels = labelIndexMap;
-                savedImplicitLabels = implicitLabels;
-                savedHasExplicitReturn = hasExplicitReturn;
-
-                currentReachabilityState = Reachability.Reachable;
-                hasExplicitReturn = false;
-                labelStack = labelIndexMap = implicitLabels = undefined;
-            }
-
-            bindReachableStatement(node);
-
-            if (currentReachabilityState === Reachability.Reachable && isFunctionLikeKind(kind) && nodeIsPresent((<FunctionLikeDeclaration>node).body)) {
-                flags |= NodeFlags.HasImplicitReturn;
-                if (hasExplicitReturn) {
-                    flags |= NodeFlags.HasExplicitReturn;
-                }
-            }
-
-            if (kind === SyntaxKind.InterfaceDeclaration) {
-                flags = seenThisKeyword ? flags | NodeFlags.ContainsThis : flags & ~NodeFlags.ContainsThis;
-            }
-
-            node.flags = flags;
-
-            if (saveState) {
-                hasExplicitReturn = savedHasExplicitReturn;
-                currentReachabilityState = savedReachabilityState;
-                labelStack = savedLabelStack;
-                labelIndexMap = savedLabels;
-                implicitLabels = savedImplicitLabels;
-            }
-
-            container = saveContainer;
-            parent = saveParent;
-            blockScopeContainer = savedBlockScopeContainer;
-        }
-
-        /**
-         * Returns true if node and its subnodes were successfully traversed.
-         * Returning false means that node was not examined and caller needs to dive into the node himself. 
-         */
-        function bindReachableStatement(node: Node): void {
-            if (checkUnreachable(node)) {
-                forEachChild(node, bind);
-                return;
-            }
-
-            switch (node.kind) {
-                case SyntaxKind.WhileStatement:
-                    bindWhileStatement(<WhileStatement>node);
-                    break;
-                case SyntaxKind.DoStatement:
-                    bindDoStatement(<DoStatement>node);
-                    break;
-                case SyntaxKind.ForStatement:
-                    bindForStatement(<ForStatement>node);
-                    break;
-                case SyntaxKind.ForInStatement:
-                case SyntaxKind.ForOfStatement:
-                    bindForInOrForOfStatement(<ForInStatement | ForOfStatement>node);
-                    break;
-                case SyntaxKind.IfStatement:
-                    bindIfStatement(<IfStatement>node);
-                    break;
-                case SyntaxKind.ReturnStatement:
-                case SyntaxKind.ThrowStatement:
-                    bindReturnOrThrow(<ReturnStatement | ThrowStatement>node);
-                    break;
-                case SyntaxKind.BreakStatement:
-                case SyntaxKind.ContinueStatement:
-                    bindBreakOrContinueStatement(<BreakOrContinueStatement>node);
-                    break;
-                case SyntaxKind.TryStatement:
-                    bindTryStatement(<TryStatement>node);
-                    break;
-                case SyntaxKind.SwitchStatement:
-                    bindSwitchStatement(<SwitchStatement>node);
-                    break;
-                case SyntaxKind.CaseBlock:
-                    bindCaseBlock(<CaseBlock>node);
-                    break;
-                case SyntaxKind.LabeledStatement:
-                    bindLabeledStatement(<LabeledStatement>node);
-                    break;
-                default:
-                    forEachChild(node, bind);
-                    break;
-            }
-        }
-
-        function bindWhileStatement(n: WhileStatement): void {
-            const preWhileState =
-                n.expression.kind === SyntaxKind.FalseKeyword ? Reachability.Unreachable : currentReachabilityState;
-            const postWhileState =
-                n.expression.kind === SyntaxKind.TrueKeyword ? Reachability.Unreachable : currentReachabilityState;
-
-            // bind expressions (don't affect reachability)
-            bind(n.expression);
-
-            currentReachabilityState = preWhileState;
-            const postWhileLabel = pushImplicitLabel();
-            bind(n.statement);
-            popImplicitLabel(postWhileLabel, postWhileState);
-        }
-
-        function bindDoStatement(n: DoStatement): void {
-            const preDoState = currentReachabilityState;
-
-            const postDoLabel = pushImplicitLabel();
-            bind(n.statement);
-            const postDoState = n.expression.kind === SyntaxKind.TrueKeyword ? Reachability.Unreachable : preDoState;
-            popImplicitLabel(postDoLabel, postDoState);
-
-            // bind expressions (don't affect reachability)
-            bind(n.expression);
-        }
-
-        function bindForStatement(n: ForStatement): void {
-            const preForState = currentReachabilityState;
-            const postForLabel = pushImplicitLabel();
-
-            // bind expressions (don't affect reachability)
-            bind(n.initializer);
-            bind(n.condition);
-            bind(n.incrementor);
-
-            bind(n.statement);
-
-            // for statement is considered infinite when it condition is either omitted or is true keyword
-            // - for(..;;..)
-            // - for(..;true;..)
-            const isInfiniteLoop = (!n.condition || n.condition.kind === SyntaxKind.TrueKeyword);
-            const postForState = isInfiniteLoop ? Reachability.Unreachable : preForState;
-            popImplicitLabel(postForLabel, postForState);
-        }
-
-        function bindForInOrForOfStatement(n: ForInStatement | ForOfStatement): void {
-            const preStatementState = currentReachabilityState;
-            const postStatementLabel = pushImplicitLabel();
-
-            // bind expressions (don't affect reachability)
-            bind(n.initializer);
-            bind(n.expression);
-
-            bind(n.statement);
-            popImplicitLabel(postStatementLabel, preStatementState);
-        }
-
-        function bindIfStatement(n: IfStatement): void {
-            // denotes reachability state when entering 'thenStatement' part of the if statement: 
-            // i.e. if condition is false then thenStatement is unreachable
-            const ifTrueState = n.expression.kind === SyntaxKind.FalseKeyword ? Reachability.Unreachable : currentReachabilityState;
-            // denotes reachability state when entering 'elseStatement':
-            // i.e. if condition is true then elseStatement is unreachable
-            const ifFalseState = n.expression.kind === SyntaxKind.TrueKeyword ? Reachability.Unreachable : currentReachabilityState;
-
-            currentReachabilityState = ifTrueState;
-
-            // bind expression (don't affect reachability)
-            bind(n.expression);
-
-            bind(n.thenStatement);
-            if (n.elseStatement) {
-                const preElseState = currentReachabilityState;
-                currentReachabilityState = ifFalseState;
-                bind(n.elseStatement);
-                currentReachabilityState = or(currentReachabilityState, preElseState);
-            }
-            else {
-                currentReachabilityState = or(currentReachabilityState, ifFalseState);
-            }
-        }
-
-        function bindReturnOrThrow(n: ReturnStatement | ThrowStatement): void {
-            // bind expression (don't affect reachability)
-            bind(n.expression);
-            if (n.kind === SyntaxKind.ReturnStatement) {
-                hasExplicitReturn = true;
-            }
-            currentReachabilityState = Reachability.Unreachable;
-        }
-
-        function bindBreakOrContinueStatement(n: BreakOrContinueStatement): void {
-            // call bind on label (don't affect reachability)
-            bind(n.label);
-            // for continue case touch label so it will be marked a used
-            const isValidJump = jumpToLabel(n.label, n.kind === SyntaxKind.BreakStatement ? currentReachabilityState : Reachability.Unreachable);
-            if (isValidJump) {
-                currentReachabilityState = Reachability.Unreachable;
-            }
-        }
-
-        function bindTryStatement(n: TryStatement): void {
-            // catch\finally blocks has the same reachability as try block
-            const preTryState = currentReachabilityState;
-            bind(n.tryBlock);
-            const postTryState = currentReachabilityState;
-
-            currentReachabilityState = preTryState;
-            bind(n.catchClause);
-            const postCatchState = currentReachabilityState;
-
-            currentReachabilityState = preTryState;
-            bind(n.finallyBlock);
-
-            // post catch/finally state is reachable if
-            // - post try state is reachable - control flow can fall out of try block
-            // - post catch state is reachable - control flow can fall out of catch block
-            currentReachabilityState = or(postTryState, postCatchState);
-        }
-
-        function bindSwitchStatement(n: SwitchStatement): void {
-            const preSwitchState = currentReachabilityState;
-            const postSwitchLabel = pushImplicitLabel();
-
-            // bind expression (don't affect reachability)
-            bind(n.expression);
-
-            bind(n.caseBlock);
-
-            const hasDefault = forEach(n.caseBlock.clauses, c => c.kind === SyntaxKind.DefaultClause);
-
-            // post switch state is unreachable if switch is exaustive (has a default case ) and does not have fallthrough from the last case
-            const postSwitchState = hasDefault && currentReachabilityState !== Reachability.Reachable ? Reachability.Unreachable : preSwitchState;
-
-            popImplicitLabel(postSwitchLabel, postSwitchState);
-        }
-
-        function bindCaseBlock(n: CaseBlock): void {
-            const startState = currentReachabilityState;
-
-            for (const clause of n.clauses) {
-                currentReachabilityState = startState;
-                bind(clause);
-                if (clause.statements.length && currentReachabilityState === Reachability.Reachable && options.noFallthroughCasesInSwitch) {
-                    errorOnFirstToken(clause, Diagnostics.Fallthrough_case_in_switch);
-                }
-            }
-        }
-
-        function bindLabeledStatement(n: LabeledStatement): void {
-            // call bind on label (don't affect reachability)
-            bind(n.label);
-
-            const ok = pushNamedLabel(n.label);
-            bind(n.statement);
-            if (ok) {
-                popNamedLabel(n.label, currentReachabilityState);
-            }
-        }
-
-        function getContainerFlags(node: Node): ContainerFlags {
-            switch (node.kind) {
-                case SyntaxKind.ClassExpression:
-                case SyntaxKind.ClassDeclaration:
-                case SyntaxKind.InterfaceDeclaration:
-                case SyntaxKind.EnumDeclaration:
-                case SyntaxKind.TypeLiteral:
-                case SyntaxKind.ObjectLiteralExpression:
-                    return ContainerFlags.IsContainer;
-
-                case SyntaxKind.CallSignature:
-                case SyntaxKind.ConstructSignature:
-                case SyntaxKind.IndexSignature:
-                case SyntaxKind.MethodDeclaration:
-                case SyntaxKind.MethodSignature:
-                case SyntaxKind.FunctionDeclaration:
-                case SyntaxKind.Constructor:
-                case SyntaxKind.GetAccessor:
-                case SyntaxKind.SetAccessor:
-                case SyntaxKind.FunctionType:
-                case SyntaxKind.ConstructorType:
-                case SyntaxKind.FunctionExpression:
-                case SyntaxKind.ArrowFunction:
-                case SyntaxKind.ModuleDeclaration:
-                case SyntaxKind.SourceFile:
-                case SyntaxKind.TypeAliasDeclaration:
-                    return ContainerFlags.IsContainerWithLocals;
-
-                case SyntaxKind.CatchClause:
-                case SyntaxKind.ForStatement:
-                case SyntaxKind.ForInStatement:
-                case SyntaxKind.ForOfStatement:
-                case SyntaxKind.CaseBlock:
-                    return ContainerFlags.IsBlockScopedContainer;
-
-                case SyntaxKind.Block:
-                    // do not treat blocks directly inside a function as a block-scoped-container.
-                    // Locals that reside in this block should go to the function locals. Othewise 'x'
-                    // would not appear to be a redeclaration of a block scoped local in the following
-                    // example:
-                    //
-                    //      function foo() {
-                    //          var x;
-                    //          let x;
-                    //      }
-                    //
-                    // If we placed 'var x' into the function locals and 'let x' into the locals of
-                    // the block, then there would be no collision.
-                    //
-                    // By not creating a new block-scoped-container here, we ensure that both 'var x'
-                    // and 'let x' go into the Function-container's locals, and we do get a collision
-                    // conflict.
-                    return isFunctionLike(node.parent) ? ContainerFlags.None : ContainerFlags.IsBlockScopedContainer;
-            }
-
-            return ContainerFlags.None;
-        }
-
-        function addToContainerChain(next: Node) {
-            if (lastContainer) {
-                lastContainer.nextContainer = next;
-            }
-
-            lastContainer = next;
-        }
-
-        function declareSymbolAndAddToSymbolTable(node: Declaration, symbolFlags: SymbolFlags, symbolExcludes: SymbolFlags): void {
-            // Just call this directly so that the return type of this function stays "void".
-            declareSymbolAndAddToSymbolTableWorker(node, symbolFlags, symbolExcludes);
-        }
-
-        function declareSymbolAndAddToSymbolTableWorker(node: Declaration, symbolFlags: SymbolFlags, symbolExcludes: SymbolFlags): Symbol {
-            switch (container.kind) {
-                // Modules, source files, and classes need specialized handling for how their
-                // members are declared (for example, a member of a class will go into a specific
-                // symbol table depending on if it is static or not). We defer to specialized
-                // handlers to take care of declaring these child members.
-                case SyntaxKind.ModuleDeclaration:
-                    return declareModuleMember(node, symbolFlags, symbolExcludes);
-
-                case SyntaxKind.SourceFile:
-                    return declareSourceFileMember(node, symbolFlags, symbolExcludes);
-
-                case SyntaxKind.ClassExpression:
-                case SyntaxKind.ClassDeclaration:
-                    return declareClassMember(node, symbolFlags, symbolExcludes);
-
-                case SyntaxKind.EnumDeclaration:
-                    return declareSymbol(container.symbol.exports, container.symbol, node, symbolFlags, symbolExcludes);
-
-                case SyntaxKind.TypeLiteral:
-                case SyntaxKind.ObjectLiteralExpression:
-                case SyntaxKind.InterfaceDeclaration:
-                    // Interface/Object-types always have their children added to the 'members' of
-                    // their container. They are only accessible through an instance of their
-                    // container, and are never in scope otherwise (even inside the body of the
-                    // object / type / interface declaring them). An exception is type parameters,
-                    // which are in scope without qualification (similar to 'locals').
-                    return declareSymbol(container.symbol.members, container.symbol, node, symbolFlags, symbolExcludes);
-
-                case SyntaxKind.FunctionType:
-                case SyntaxKind.ConstructorType:
-                case SyntaxKind.CallSignature:
-                case SyntaxKind.ConstructSignature:
-                case SyntaxKind.IndexSignature:
-                case SyntaxKind.MethodDeclaration:
-                case SyntaxKind.MethodSignature:
-                case SyntaxKind.Constructor:
-                case SyntaxKind.GetAccessor:
-                case SyntaxKind.SetAccessor:
-                case SyntaxKind.FunctionDeclaration:
-                case SyntaxKind.FunctionExpression:
-                case SyntaxKind.ArrowFunction:
-                case SyntaxKind.TypeAliasDeclaration:
-                    // All the children of these container types are never visible through another
-                    // symbol (i.e. through another symbol's 'exports' or 'members').  Instead,
-                    // they're only accessed 'lexically' (i.e. from code that exists underneath
-                    // their container in the tree.  To accomplish this, we simply add their declared
-                    // symbol to the 'locals' of the container.  These symbols can then be found as
-                    // the type checker walks up the containers, checking them for matching names.
-                    return declareSymbol(container.locals, undefined, node, symbolFlags, symbolExcludes);
-            }
-        }
-
-        function declareClassMember(node: Declaration, symbolFlags: SymbolFlags, symbolExcludes: SymbolFlags) {
-            return node.flags & NodeFlags.Static
-                ? declareSymbol(container.symbol.exports, container.symbol, node, symbolFlags, symbolExcludes)
-                : declareSymbol(container.symbol.members, container.symbol, node, symbolFlags, symbolExcludes);
-        }
-
-        function declareSourceFileMember(node: Declaration, symbolFlags: SymbolFlags, symbolExcludes: SymbolFlags) {
-            return isExternalModule(file)
-                ? declareModuleMember(node, symbolFlags, symbolExcludes)
-                : declareSymbol(file.locals, undefined, node, symbolFlags, symbolExcludes);
-        }
-
-        function hasExportDeclarations(node: ModuleDeclaration | SourceFile): boolean {
-            const body = node.kind === SyntaxKind.SourceFile ? node : (<ModuleDeclaration>node).body;
-            if (body.kind === SyntaxKind.SourceFile || body.kind === SyntaxKind.ModuleBlock) {
-                for (const stat of (<Block>body).statements) {
-                    if (stat.kind === SyntaxKind.ExportDeclaration || stat.kind === SyntaxKind.ExportAssignment) {
-                        return true;
-                    }
-                }
-            }
-            return false;
-        }
-
-        function setExportContextFlag(node: ModuleDeclaration | SourceFile) {
-            // A declaration source file or ambient module declaration that contains no export declarations (but possibly regular
-            // declarations with export modifiers) is an export context in which declarations are implicitly exported.
-            if (isInAmbientContext(node) && !hasExportDeclarations(node)) {
-                node.flags |= NodeFlags.ExportContext;
-            }
-            else {
-                node.flags &= ~NodeFlags.ExportContext;
-            }
-        }
-
-        function bindModuleDeclaration(node: ModuleDeclaration) {
-            setExportContextFlag(node);
-            if (node.name.kind === SyntaxKind.StringLiteral) {
-                declareSymbolAndAddToSymbolTable(node, SymbolFlags.ValueModule, SymbolFlags.ValueModuleExcludes);
-            }
-            else {
-                const state = getModuleInstanceState(node);
-                if (state === ModuleInstanceState.NonInstantiated) {
-                    declareSymbolAndAddToSymbolTable(node, SymbolFlags.NamespaceModule, SymbolFlags.NamespaceModuleExcludes);
-                }
-                else {
-                    declareSymbolAndAddToSymbolTable(node, SymbolFlags.ValueModule, SymbolFlags.ValueModuleExcludes);
-                    if (node.symbol.flags & (SymbolFlags.Function | SymbolFlags.Class | SymbolFlags.RegularEnum)) {
-                        // if module was already merged with some function, class or non-const enum
-                        // treat is a non-const-enum-only
-                        node.symbol.constEnumOnlyModule = false;
-                    }
-                    else {
-                        const currentModuleIsConstEnumOnly = state === ModuleInstanceState.ConstEnumOnly;
-                        if (node.symbol.constEnumOnlyModule === undefined) {
-                            // non-merged case - use the current state
-                            node.symbol.constEnumOnlyModule = currentModuleIsConstEnumOnly;
-                        }
-                        else {
-                            // merged case: module is const enum only if all its pieces are non-instantiated or const enum
-                            node.symbol.constEnumOnlyModule = node.symbol.constEnumOnlyModule && currentModuleIsConstEnumOnly;
-                        }
-                    }
-                }
-            }
-        }
-
-        function bindFunctionOrConstructorType(node: SignatureDeclaration) {
-            // For a given function symbol "<...>(...) => T" we want to generate a symbol identical
-            // to the one we would get for: { <...>(...): T }
-            //
-            // We do that by making an anonymous type literal symbol, and then setting the function
-            // symbol as its sole member. To the rest of the system, this symbol will be  indistinguishable
-            // from an actual type literal symbol you would have gotten had you used the long form.
-            const symbol = createSymbol(SymbolFlags.Signature, getDeclarationName(node));
-            addDeclarationToSymbol(symbol, node, SymbolFlags.Signature);
-
-            const typeLiteralSymbol = createSymbol(SymbolFlags.TypeLiteral, "__type");
-            addDeclarationToSymbol(typeLiteralSymbol, node, SymbolFlags.TypeLiteral);
-            typeLiteralSymbol.members = { [symbol.name]: symbol };
-        }
-
-        function bindObjectLiteralExpression(node: ObjectLiteralExpression) {
-            const enum ElementKind {
-                Property = 1,
-                Accessor = 2
-            }
-
-            if (inStrictMode) {
-                const seen: Map<ElementKind> = {};
-
-                for (const prop of node.properties) {
-                    if (prop.name.kind !== SyntaxKind.Identifier) {
-                        continue;
-                    }
-
-                    const identifier = <Identifier>prop.name;
-
-                    // ECMA-262 11.1.5 Object Initialiser
-                    // If previous is not undefined then throw a SyntaxError exception if any of the following conditions are true
-                    // a.This production is contained in strict code and IsDataDescriptor(previous) is true and
-                    // IsDataDescriptor(propId.descriptor) is true.
-                    //    b.IsDataDescriptor(previous) is true and IsAccessorDescriptor(propId.descriptor) is true.
-                    //    c.IsAccessorDescriptor(previous) is true and IsDataDescriptor(propId.descriptor) is true.
-                    //    d.IsAccessorDescriptor(previous) is true and IsAccessorDescriptor(propId.descriptor) is true
-                    // and either both previous and propId.descriptor have[[Get]] fields or both previous and propId.descriptor have[[Set]] fields
-                    const currentKind = prop.kind === SyntaxKind.PropertyAssignment || prop.kind === SyntaxKind.ShorthandPropertyAssignment || prop.kind === SyntaxKind.MethodDeclaration
-                        ? ElementKind.Property
-                        : ElementKind.Accessor;
-
-                    const existingKind = seen[identifier.text];
-                    if (!existingKind) {
-                        seen[identifier.text] = currentKind;
-                        continue;
-                    }
-
-                    if (currentKind === ElementKind.Property && existingKind === ElementKind.Property) {
-                        const span = getErrorSpanForNode(file, identifier);
-                        file.bindDiagnostics.push(createFileDiagnostic(file, span.start, span.length,
-                            Diagnostics.An_object_literal_cannot_have_multiple_properties_with_the_same_name_in_strict_mode));
-                    }
-                }
-            }
-
-            return bindAnonymousDeclaration(node, SymbolFlags.ObjectLiteral, "__object");
-        }
-
-        function bindAnonymousDeclaration(node: Declaration, symbolFlags: SymbolFlags, name: string) {
-            const symbol = createSymbol(symbolFlags, name);
-            addDeclarationToSymbol(symbol, node, symbolFlags);
-        }
-
-        function bindBlockScopedDeclaration(node: Declaration, symbolFlags: SymbolFlags, symbolExcludes: SymbolFlags) {
-            switch (blockScopeContainer.kind) {
-                case SyntaxKind.ModuleDeclaration:
-                    declareModuleMember(node, symbolFlags, symbolExcludes);
-                    break;
-                case SyntaxKind.SourceFile:
-                    if (isExternalModule(<SourceFile>container)) {
-                        declareModuleMember(node, symbolFlags, symbolExcludes);
-                        break;
-                    }
-                    // fall through.
-                default:
-                    if (!blockScopeContainer.locals) {
-                        blockScopeContainer.locals = {};
-                        addToContainerChain(blockScopeContainer);
-                    }
-                    declareSymbol(blockScopeContainer.locals, undefined, node, symbolFlags, symbolExcludes);
-            }
-        }
-
-        function bindBlockScopedVariableDeclaration(node: Declaration) {
-            bindBlockScopedDeclaration(node, SymbolFlags.BlockScopedVariable, SymbolFlags.BlockScopedVariableExcludes);
-        }
-
-        // The binder visits every node in the syntax tree so it is a convenient place to perform a single localized
-        // check for reserved words used as identifiers in strict mode code.
-        function checkStrictModeIdentifier(node: Identifier) {
-            if (inStrictMode &&
-                node.originalKeywordKind >= SyntaxKind.FirstFutureReservedWord &&
-                node.originalKeywordKind <= SyntaxKind.LastFutureReservedWord &&
-                !isIdentifierName(node)) {
-
-                // Report error only if there are no parse errors in file
-                if (!file.parseDiagnostics.length) {
-                    file.bindDiagnostics.push(createDiagnosticForNode(node,
-                        getStrictModeIdentifierMessage(node), declarationNameToString(node)));
-                }
-            }
-        }
-
-        function getStrictModeIdentifierMessage(node: Node) {
-            // Provide specialized messages to help the user understand why we think they're in
-            // strict mode.
-            if (getContainingClass(node)) {
-                return Diagnostics.Identifier_expected_0_is_a_reserved_word_in_strict_mode_Class_definitions_are_automatically_in_strict_mode;
-            }
-
-            if (file.externalModuleIndicator) {
-                return Diagnostics.Identifier_expected_0_is_a_reserved_word_in_strict_mode_Modules_are_automatically_in_strict_mode;
-            }
-
-            return Diagnostics.Identifier_expected_0_is_a_reserved_word_in_strict_mode;
-        }
-
-        function checkStrictModeBinaryExpression(node: BinaryExpression) {
-            if (inStrictMode && isLeftHandSideExpression(node.left) && isAssignmentOperator(node.operatorToken.kind)) {
-                // ECMA 262 (Annex C) The identifier eval or arguments may not appear as the LeftHandSideExpression of an
-                // Assignment operator(11.13) or of a PostfixExpression(11.3)
-                checkStrictModeEvalOrArguments(node, <Identifier>node.left);
-            }
-        }
-
-        function checkStrictModeCatchClause(node: CatchClause) {
-            // It is a SyntaxError if a TryStatement with a Catch occurs within strict code and the Identifier of the
-            // Catch production is eval or arguments
-            if (inStrictMode && node.variableDeclaration) {
-                checkStrictModeEvalOrArguments(node, node.variableDeclaration.name);
-            }
-        }
-
-        function checkStrictModeDeleteExpression(node: DeleteExpression) {
-            // Grammar checking
-            if (inStrictMode && node.expression.kind === SyntaxKind.Identifier) {
-                // When a delete operator occurs within strict mode code, a SyntaxError is thrown if its
-                // UnaryExpression is a direct reference to a variable, function argument, or function name
-                const span = getErrorSpanForNode(file, node.expression);
-                file.bindDiagnostics.push(createFileDiagnostic(file, span.start, span.length, Diagnostics.delete_cannot_be_called_on_an_identifier_in_strict_mode));
-            }
-        }
-
-        function isEvalOrArgumentsIdentifier(node: Node): boolean {
-            return node.kind === SyntaxKind.Identifier &&
-                ((<Identifier>node).text === "eval" || (<Identifier>node).text === "arguments");
-        }
-
-        function checkStrictModeEvalOrArguments(contextNode: Node, name: Node) {
-            if (name && name.kind === SyntaxKind.Identifier) {
-                const identifier = <Identifier>name;
-                if (isEvalOrArgumentsIdentifier(identifier)) {
-                    // We check first if the name is inside class declaration or class expression; if so give explicit message
-                    // otherwise report generic error message.
-                    const span = getErrorSpanForNode(file, name);
-                    file.bindDiagnostics.push(createFileDiagnostic(file, span.start, span.length,
-                        getStrictModeEvalOrArgumentsMessage(contextNode), identifier.text));
-                }
-            }
-        }
-
-        function getStrictModeEvalOrArgumentsMessage(node: Node) {
-            // Provide specialized messages to help the user understand why we think they're in
-            // strict mode.
-            if (getContainingClass(node)) {
-                return Diagnostics.Invalid_use_of_0_Class_definitions_are_automatically_in_strict_mode;
-            }
-
-            if (file.externalModuleIndicator) {
-                return Diagnostics.Invalid_use_of_0_Modules_are_automatically_in_strict_mode;
-            }
-
-            return Diagnostics.Invalid_use_of_0_in_strict_mode;
-        }
-
-        function checkStrictModeFunctionName(node: FunctionLikeDeclaration) {
-            if (inStrictMode) {
-                // It is a SyntaxError if the identifier eval or arguments appears within a FormalParameterList of a strict mode FunctionDeclaration or FunctionExpression (13.1))
-                checkStrictModeEvalOrArguments(node, node.name);
-            }
-        }
-
-        function checkStrictModeNumericLiteral(node: LiteralExpression) {
-            if (inStrictMode && node.flags & NodeFlags.OctalLiteral) {
-                file.bindDiagnostics.push(createDiagnosticForNode(node, Diagnostics.Octal_literals_are_not_allowed_in_strict_mode));
-            }
-        }
-
-        function checkStrictModePostfixUnaryExpression(node: PostfixUnaryExpression) {
-            // Grammar checking
-            // The identifier eval or arguments may not appear as the LeftHandSideExpression of an
-            // Assignment operator(11.13) or of a PostfixExpression(11.3) or as the UnaryExpression
-            // operated upon by a Prefix Increment(11.4.4) or a Prefix Decrement(11.4.5) operator.
-            if (inStrictMode) {
-                checkStrictModeEvalOrArguments(node, <Identifier>node.operand);
-            }
-        }
-
-        function checkStrictModePrefixUnaryExpression(node: PrefixUnaryExpression) {
-            // Grammar checking
-            if (inStrictMode) {
-                if (node.operator === SyntaxKind.PlusPlusToken || node.operator === SyntaxKind.MinusMinusToken) {
-                    checkStrictModeEvalOrArguments(node, <Identifier>node.operand);
-                }
-            }
-        }
-
-        function checkStrictModeWithStatement(node: WithStatement) {
-            // Grammar checking for withStatement
-            if (inStrictMode) {
-                errorOnFirstToken(node, Diagnostics.with_statements_are_not_allowed_in_strict_mode);
-            }
-        }
-
-        function errorOnFirstToken(node: Node, message: DiagnosticMessage, arg0?: any, arg1?: any, arg2?: any) {
-            const span = getSpanOfTokenAtPosition(file, node.pos);
-            file.bindDiagnostics.push(createFileDiagnostic(file, span.start, span.length, message, arg0, arg1, arg2));
-        }
-
-        function getDestructuringParameterName(node: Declaration) {
-            return "__" + indexOf((<SignatureDeclaration>node.parent).parameters, node);
-        }
-
-        function bind(node: Node): void {
-            if (!node) {
-                return;
-            }
-
-            node.parent = parent;
-
-            const savedInStrictMode = inStrictMode;
-            if (!savedInStrictMode) {
-                updateStrictMode(node);
-            }
-
-            // First we bind declaration nodes to a symbol if possible.  We'll both create a symbol
-            // and then potentially add the symbol to an appropriate symbol table. Possible
-            // destination symbol tables are:
-            //
-            //  1) The 'exports' table of the current container's symbol.
-            //  2) The 'members' table of the current container's symbol.
-            //  3) The 'locals' table of the current container.
-            //
-            // However, not all symbols will end up in any of these tables.  'Anonymous' symbols
-            // (like TypeLiterals for example) will not be put in any table.
-            bindWorker(node);
-
-            // Then we recurse into the children of the node to bind them as well.  For certain
-            // symbols we do specialized work when we recurse.  For example, we'll keep track of
-            // the current 'container' node when it changes.  This helps us know which symbol table
-            // a local should go into for example.
-            aggregateTransformFlagsIfNeededAnd(bindChildren, node);
-
-            inStrictMode = savedInStrictMode;
-        }
-
-        function aggregateTransformFlagsIfNeededAnd<T>(cbNode: (node: Node) => T, node: Node): T {
-            return node.transformFlags !== undefined
-                ? skipTransformFlagAggregationAnd(cbNode, node)
-                : aggregateTransformFlagsAnd(cbNode, node);
-        }
-
-        function skipTransformFlagAggregationAnd<T>(cbNode: (node: Node) => T, node: Node): T {
-            if (!skipTransformFlagAggregation) {
-                skipTransformFlagAggregation = true;
-                let result = cbNode(node);
-                skipTransformFlagAggregation = false;
-                return result;
-            }
-
-            return cbNode(node);
-        }
-
-        function aggregateTransformFlagsAnd<T>(cbNode: (node: Node) => T, node: Node): T {
-            if (!skipTransformFlagAggregation) {
-                let savedSubtreeTransformFlags = subtreeTransformFlags;
-                subtreeTransformFlags = 0;
-                let result = cbNode(node);
-                subtreeTransformFlags = savedSubtreeTransformFlags | (computeTransformFlagsForNode(node, subtreeTransformFlags) & ~TransformFlags.NodeExcludes);
-                return result;
-            }
-
-            return cbNode(node);
-        }
-
-        function updateStrictMode(node: Node) {
-            switch (node.kind) {
-                case SyntaxKind.SourceFile:
-                case SyntaxKind.ModuleBlock:
-                    updateStrictModeStatementList((<SourceFile | ModuleBlock>node).statements);
-                    return;
-                case SyntaxKind.Block:
-                    if (isFunctionLike(node.parent)) {
-                        updateStrictModeStatementList((<Block>node).statements);
-                    }
-                    return;
-                case SyntaxKind.ClassDeclaration:
-                case SyntaxKind.ClassExpression:
-                    // All classes are automatically in strict mode in ES6.
-                    inStrictMode = true;
-                    return;
-            }
-        }
-
-        function updateStrictModeStatementList(statements: NodeArray<Statement>) {
-            for (const statement of statements) {
-                if (!isPrologueDirective(statement)) {
-                    return;
-                }
-
-                if (isUseStrictPrologueDirective(<ExpressionStatement>statement)) {
-                    inStrictMode = true;
-                    return;
-                }
-            }
-        }
-
-        /// Should be called only on prologue directives (isPrologueDirective(node) should be true)
-        function isUseStrictPrologueDirective(node: ExpressionStatement): boolean {
-            const nodeText = getTextOfNodeFromSourceText(file.text, node.expression);
-
-            // Note: the node text must be exactly "use strict" or 'use strict'.  It is not ok for the
-            // string to contain unicode escapes (as per ES5).
-            return nodeText === "\"use strict\"" || nodeText === "'use strict'";
-        }
-
-        function bindWorker(node: Node) {
-            switch (node.kind) {
-                /* Strict mode checks */
-                case SyntaxKind.Identifier:
-                    return checkStrictModeIdentifier(<Identifier>node);
-                case SyntaxKind.BinaryExpression:
-                    if (isInJavaScriptFile(node)) {
-                        if (isExportsPropertyAssignment(node)) {
-                            bindExportsPropertyAssignment(<BinaryExpression>node);
-                        }
-                        else if (isModuleExportsAssignment(node)) {
-                            bindModuleExportsAssignment(<BinaryExpression>node);
-                        }
-                    }
-                    return checkStrictModeBinaryExpression(<BinaryExpression>node);
-                case SyntaxKind.CatchClause:
-                    return checkStrictModeCatchClause(<CatchClause>node);
-                case SyntaxKind.DeleteExpression:
-                    return checkStrictModeDeleteExpression(<DeleteExpression>node);
-                case SyntaxKind.NumericLiteral:
-                    return checkStrictModeNumericLiteral(<LiteralExpression>node);
-                case SyntaxKind.PostfixUnaryExpression:
-                    return checkStrictModePostfixUnaryExpression(<PostfixUnaryExpression>node);
-                case SyntaxKind.PrefixUnaryExpression:
-                    return checkStrictModePrefixUnaryExpression(<PrefixUnaryExpression>node);
-                case SyntaxKind.WithStatement:
-                    return checkStrictModeWithStatement(<WithStatement>node);
-                case SyntaxKind.ThisKeyword:
-                    seenThisKeyword = true;
-                    return;
-
-                case SyntaxKind.TypeParameter:
-                    return declareSymbolAndAddToSymbolTable(<Declaration>node, SymbolFlags.TypeParameter, SymbolFlags.TypeParameterExcludes);
-                case SyntaxKind.Parameter:
-                    return bindParameter(<ParameterDeclaration>node);
-                case SyntaxKind.VariableDeclaration:
-                case SyntaxKind.BindingElement:
-                    return bindVariableDeclarationOrBindingElement(<VariableDeclaration | BindingElement>node);
-                case SyntaxKind.PropertyDeclaration:
-                    return bindPropertyOrMethodOrAccessor(<Declaration>node, SymbolFlags.Property, SymbolFlags.PropertyExcludes);
-                case SyntaxKind.PropertySignature:
-                    return bindPropertyOrMethodOrAccessor(<Declaration>node, SymbolFlags.Property | ((<PropertySignature>node).questionToken ? SymbolFlags.Optional : SymbolFlags.None), SymbolFlags.PropertyExcludes);
-                case SyntaxKind.PropertyAssignment:
-                case SyntaxKind.ShorthandPropertyAssignment:
-                    return bindPropertyOrMethodOrAccessor(<Declaration>node, SymbolFlags.Property, SymbolFlags.PropertyExcludes);
-                case SyntaxKind.EnumMember:
-                    return bindPropertyOrMethodOrAccessor(<Declaration>node, SymbolFlags.EnumMember, SymbolFlags.EnumMemberExcludes);
-                case SyntaxKind.CallSignature:
-                case SyntaxKind.ConstructSignature:
-                case SyntaxKind.IndexSignature:
-                    return declareSymbolAndAddToSymbolTable(<Declaration>node, SymbolFlags.Signature, SymbolFlags.None);
-                case SyntaxKind.MethodDeclaration:
-                case SyntaxKind.MethodSignature:
-                    // If this is an ObjectLiteralExpression method, then it sits in the same space
-                    // as other properties in the object literal.  So we use SymbolFlags.PropertyExcludes
-                    // so that it will conflict with any other object literal members with the same
-                    // name.
-                    return bindPropertyOrMethodOrAccessor(<Declaration>node, SymbolFlags.Method | ((<MethodDeclaration>node).questionToken ? SymbolFlags.Optional : SymbolFlags.None),
-                        isObjectLiteralMethod(node) ? SymbolFlags.PropertyExcludes : SymbolFlags.MethodExcludes);
-                case SyntaxKind.FunctionDeclaration:
-                    checkStrictModeFunctionName(<FunctionDeclaration>node);
-                    return declareSymbolAndAddToSymbolTable(<Declaration>node, SymbolFlags.Function, SymbolFlags.FunctionExcludes);
-                case SyntaxKind.Constructor:
-                    return declareSymbolAndAddToSymbolTable(<Declaration>node, SymbolFlags.Constructor, /*symbolExcludes:*/ SymbolFlags.None);
-                case SyntaxKind.GetAccessor:
-                    return bindPropertyOrMethodOrAccessor(<Declaration>node, SymbolFlags.GetAccessor, SymbolFlags.GetAccessorExcludes);
-                case SyntaxKind.SetAccessor:
-                    return bindPropertyOrMethodOrAccessor(<Declaration>node, SymbolFlags.SetAccessor, SymbolFlags.SetAccessorExcludes);
-                case SyntaxKind.FunctionType:
-                case SyntaxKind.ConstructorType:
-                    return bindFunctionOrConstructorType(<SignatureDeclaration>node);
-                case SyntaxKind.TypeLiteral:
-                    return bindAnonymousDeclaration(<TypeLiteralNode>node, SymbolFlags.TypeLiteral, "__type");
-                case SyntaxKind.ObjectLiteralExpression:
-                    return bindObjectLiteralExpression(<ObjectLiteralExpression>node);
-                case SyntaxKind.FunctionExpression:
-                case SyntaxKind.ArrowFunction:
-                    checkStrictModeFunctionName(<FunctionExpression>node);
-                    const bindingName = (<FunctionExpression>node).name ? (<FunctionExpression>node).name.text : "__function";
-                    return bindAnonymousDeclaration(<FunctionExpression>node, SymbolFlags.Function, bindingName);
-
-                case SyntaxKind.CallExpression:
-                    if (isInJavaScriptFile(node)) {
-                        bindCallExpression(<CallExpression>node);
-                    }
-                    break;
-
-                // Members of classes, interfaces, and modules
-                case SyntaxKind.ClassExpression:
-                case SyntaxKind.ClassDeclaration:
-                    return bindClassLikeDeclaration(<ClassLikeDeclaration>node);
-                case SyntaxKind.InterfaceDeclaration:
-                    return bindBlockScopedDeclaration(<Declaration>node, SymbolFlags.Interface, SymbolFlags.InterfaceExcludes);
-                case SyntaxKind.TypeAliasDeclaration:
-                    return bindBlockScopedDeclaration(<Declaration>node, SymbolFlags.TypeAlias, SymbolFlags.TypeAliasExcludes);
-                case SyntaxKind.EnumDeclaration:
-                    return bindEnumDeclaration(<EnumDeclaration>node);
-                case SyntaxKind.ModuleDeclaration:
-                    return bindModuleDeclaration(<ModuleDeclaration>node);
-
-                // Imports and exports
-                case SyntaxKind.ImportEqualsDeclaration:
-                case SyntaxKind.NamespaceImport:
-                case SyntaxKind.ImportSpecifier:
-                case SyntaxKind.ExportSpecifier:
-                    return declareSymbolAndAddToSymbolTable(<Declaration>node, SymbolFlags.Alias, SymbolFlags.AliasExcludes);
-                case SyntaxKind.ImportClause:
-                    return bindImportClause(<ImportClause>node);
-                case SyntaxKind.ExportDeclaration:
-                    return bindExportDeclaration(<ExportDeclaration>node);
-                case SyntaxKind.ExportAssignment:
-                    return bindExportAssignment(<ExportAssignment>node);
-                case SyntaxKind.SourceFile:
-                    return bindSourceFileIfExternalModule();
-            }
-        }
-
-        function bindSourceFileIfExternalModule() {
-            setExportContextFlag(file);
-            if (isExternalModule(file)) {
-                bindSourceFileAsExternalModule();
-            }
-        }
-
-        function bindSourceFileAsExternalModule() {
-            bindAnonymousDeclaration(file, SymbolFlags.ValueModule, `"${removeFileExtension(file.fileName) }"`);
-        }
-
-        function bindExportAssignment(node: ExportAssignment | BinaryExpression) {
-            const boundExpression = node.kind === SyntaxKind.ExportAssignment ? (<ExportAssignment>node).expression : (<BinaryExpression>node).right;
-            if (!container.symbol || !container.symbol.exports) {
-                // Export assignment in some sort of block construct
-                bindAnonymousDeclaration(node, SymbolFlags.Alias, getDeclarationName(node));
-            }
-            else if (boundExpression.kind === SyntaxKind.Identifier) {
-                // An export default clause with an identifier exports all meanings of that identifier
-                declareSymbol(container.symbol.exports, container.symbol, node, SymbolFlags.Alias, SymbolFlags.PropertyExcludes | SymbolFlags.AliasExcludes);
-            }
-            else {
-                // An export default clause with an expression exports a value
-                declareSymbol(container.symbol.exports, container.symbol, node, SymbolFlags.Property, SymbolFlags.PropertyExcludes | SymbolFlags.AliasExcludes);
-            }
-        }
-
-        function bindExportDeclaration(node: ExportDeclaration) {
-            if (!container.symbol || !container.symbol.exports) {
-                // Export * in some sort of block construct
-                bindAnonymousDeclaration(node, SymbolFlags.ExportStar, getDeclarationName(node));
-            }
-            else if (!node.exportClause) {
-                // All export * declarations are collected in an __export symbol
-                declareSymbol(container.symbol.exports, container.symbol, node, SymbolFlags.ExportStar, SymbolFlags.None);
-            }
-        }
-
-        function bindImportClause(node: ImportClause) {
-            if (node.name) {
-                declareSymbolAndAddToSymbolTable(node, SymbolFlags.Alias, SymbolFlags.AliasExcludes);
-            }
-        }
-
-        function setCommonJsModuleIndicator(node: Node) {
-            if (!file.commonJsModuleIndicator) {
-                file.commonJsModuleIndicator = node;
-                bindSourceFileAsExternalModule();
-            }
-        }
-
-        function bindExportsPropertyAssignment(node: BinaryExpression) {
-            // When we create a property via 'exports.foo = bar', the 'exports.foo' property access
-            // expression is the declaration
-            setCommonJsModuleIndicator(node);
-            declareSymbol(file.symbol.exports, file.symbol, <PropertyAccessExpression>node.left, SymbolFlags.Property | SymbolFlags.Export, SymbolFlags.None);
-        }
-
-        function bindModuleExportsAssignment(node: BinaryExpression) {
-            // 'module.exports = expr' assignment
-            setCommonJsModuleIndicator(node);
-            bindExportAssignment(node);
-        }
-
-        function bindCallExpression(node: CallExpression) {
-            // We're only inspecting call expressions to detect CommonJS modules, so we can skip
-            // this check if we've already seen the module indicator
-            if (!file.commonJsModuleIndicator && isRequireCall(node)) {
-                setCommonJsModuleIndicator(node);
-            }
-        }
-
-        function bindClassLikeDeclaration(node: ClassLikeDeclaration) {
-            if (node.kind === SyntaxKind.ClassDeclaration) {
-                bindBlockScopedDeclaration(node, SymbolFlags.Class, SymbolFlags.ClassExcludes);
-            }
-            else {
-                const bindingName = node.name ? node.name.text : "__class";
-                bindAnonymousDeclaration(node, SymbolFlags.Class, bindingName);
-                // Add name of class expression into the map for semantic classifier
-                if (node.name) {
-                    classifiableNames[node.name.text] = node.name.text;
-                }
-            }
-
-            const symbol = node.symbol;
-
-            // TypeScript 1.0 spec (April 2014): 8.4
-            // Every class automatically contains a static property member named 'prototype', the
-            // type of which is an instantiation of the class type with type Any supplied as a type
-            // argument for each type parameter. It is an error to explicitly declare a static
-            // property member with the name 'prototype'.
-            //
-            // Note: we check for this here because this class may be merging into a module.  The
-            // module might have an exported variable called 'prototype'.  We can't allow that as
-            // that would clash with the built-in 'prototype' for the class.
-            const prototypeSymbol = createSymbol(SymbolFlags.Property | SymbolFlags.Prototype, "prototype");
-            if (hasProperty(symbol.exports, prototypeSymbol.name)) {
-                if (node.name) {
-                    node.name.parent = node;
-                }
-                file.bindDiagnostics.push(createDiagnosticForNode(symbol.exports[prototypeSymbol.name].declarations[0],
-                    Diagnostics.Duplicate_identifier_0, prototypeSymbol.name));
-            }
-            symbol.exports[prototypeSymbol.name] = prototypeSymbol;
-            prototypeSymbol.parent = symbol;
-        }
-
-        function bindEnumDeclaration(node: EnumDeclaration) {
-            return isConst(node)
-                ? bindBlockScopedDeclaration(node, SymbolFlags.ConstEnum, SymbolFlags.ConstEnumExcludes)
-                : bindBlockScopedDeclaration(node, SymbolFlags.RegularEnum, SymbolFlags.RegularEnumExcludes);
-        }
-
-        function bindVariableDeclarationOrBindingElement(node: VariableDeclaration | BindingElement) {
-            if (inStrictMode) {
-                checkStrictModeEvalOrArguments(node, node.name);
-            }
-
-            if (!isBindingPattern(node.name)) {
-                if (isBlockOrCatchScoped(node)) {
-                    bindBlockScopedVariableDeclaration(node);
-                }
-                else if (isParameterDeclaration(node)) {
-                    // It is safe to walk up parent chain to find whether the node is a destructing parameter declaration
-                    // because its parent chain has already been set up, since parents are set before descending into children.
-                    //
-                    // If node is a binding element in parameter declaration, we need to use ParameterExcludes.
-                    // Using ParameterExcludes flag allows the compiler to report an error on duplicate identifiers in Parameter Declaration
-                    // For example:
-                    //      function foo([a,a]) {} // Duplicate Identifier error
-                    //      function bar(a,a) {}   // Duplicate Identifier error, parameter declaration in this case is handled in bindParameter
-                    //                             // which correctly set excluded symbols
-                    declareSymbolAndAddToSymbolTable(node, SymbolFlags.FunctionScopedVariable, SymbolFlags.ParameterExcludes);
-                }
-                else {
-                    declareSymbolAndAddToSymbolTable(node, SymbolFlags.FunctionScopedVariable, SymbolFlags.FunctionScopedVariableExcludes);
-                }
-            }
-        }
-
-        function bindParameter(node: ParameterDeclaration) {
-            if (inStrictMode) {
-                // It is a SyntaxError if the identifier eval or arguments appears within a FormalParameterList of a
-                // strict mode FunctionLikeDeclaration or FunctionExpression(13.1)
-                checkStrictModeEvalOrArguments(node, node.name);
-            }
-
-            if (isBindingPattern(node.name)) {
-                bindAnonymousDeclaration(node, SymbolFlags.FunctionScopedVariable, getDestructuringParameterName(node));
-            }
-            else {
-                declareSymbolAndAddToSymbolTable(node, SymbolFlags.FunctionScopedVariable, SymbolFlags.ParameterExcludes);
-            }
-
-            // If this is a property-parameter, then also declare the property symbol into the
-            // containing class.
-            if (node.flags & NodeFlags.AccessibilityModifier &&
-                node.parent.kind === SyntaxKind.Constructor &&
-                isClassLike(node.parent.parent)) {
-
-                const classDeclaration = <ClassLikeDeclaration>node.parent.parent;
-                declareSymbol(classDeclaration.symbol.members, classDeclaration.symbol, node, SymbolFlags.Property, SymbolFlags.PropertyExcludes);
-            }
-        }
-
-        function bindPropertyOrMethodOrAccessor(node: Declaration, symbolFlags: SymbolFlags, symbolExcludes: SymbolFlags) {
-            return hasDynamicName(node)
-                ? bindAnonymousDeclaration(node, symbolFlags, "__computed")
-                : declareSymbolAndAddToSymbolTable(node, symbolFlags, symbolExcludes);
-        }
-
-        // reachability checks
-
-        function pushNamedLabel(name: Identifier): boolean {
-            initializeReachabilityStateIfNecessary();
-
-            if (hasProperty(labelIndexMap, name.text)) {
-                return false;
-            }
-            labelIndexMap[name.text] = labelStack.push(Reachability.Unintialized) - 1;
-            return true;
-        }
-
-        function pushImplicitLabel(): number {
-            initializeReachabilityStateIfNecessary();
-
-            const index = labelStack.push(Reachability.Unintialized) - 1;
-            implicitLabels.push(index);
-            return index;
-        }
-
-        function popNamedLabel(label: Identifier, outerState: Reachability): void {
-            const index = labelIndexMap[label.text];
-            Debug.assert(index !== undefined);
-            Debug.assert(labelStack.length == index + 1);
-
-            labelIndexMap[label.text] = undefined;
-
-            setCurrentStateAtLabel(labelStack.pop(), outerState, label);
-        }
-
-        function popImplicitLabel(implicitLabelIndex: number, outerState: Reachability): void {
-            if (labelStack.length !== implicitLabelIndex + 1) {
-                Debug.assert(false, `Label stack: ${labelStack.length}, index:${implicitLabelIndex}`);
-            }
-
-            const i = implicitLabels.pop();
-
-            if (implicitLabelIndex !== i) {
-                Debug.assert(false, `i: ${i}, index: ${implicitLabelIndex}`);
-            }
-
-            setCurrentStateAtLabel(labelStack.pop(), outerState, /*name*/ undefined);
-        }
-
-        function setCurrentStateAtLabel(innerMergedState: Reachability, outerState: Reachability, label: Identifier): void {
-            if (innerMergedState === Reachability.Unintialized) {
-                if (label && !options.allowUnusedLabels) {
-                    file.bindDiagnostics.push(createDiagnosticForNode(label, Diagnostics.Unused_label));
-                }
-                currentReachabilityState = outerState;
-            }
-            else {
-                currentReachabilityState = or(innerMergedState, outerState);
-            }
-        }
-
-        function jumpToLabel(label: Identifier, outerState: Reachability): boolean {
-            initializeReachabilityStateIfNecessary();
-
-            const index = label ? labelIndexMap[label.text] : lastOrUndefined(implicitLabels);
-            if (index === undefined) {
-                // reference to unknown label or
-                // break/continue used outside of loops
-                return false;
-            }
-            const stateAtLabel = labelStack[index];
-            labelStack[index] = stateAtLabel === Reachability.Unintialized ? outerState : or(stateAtLabel, outerState);
-            return true;
-        }
-
-        function checkUnreachable(node: Node): boolean {
-            switch (currentReachabilityState) {
-                case Reachability.Unreachable:
-                    const reportError =
-                        // report error on all statements except empty ones
-                        (isStatement(node) && node.kind !== SyntaxKind.EmptyStatement) ||
-                        // report error on class declarations
-                        node.kind === SyntaxKind.ClassDeclaration ||
-                        // report error on instantiated modules or const-enums only modules if preserveConstEnums is set
-                        (node.kind === SyntaxKind.ModuleDeclaration && shouldReportErrorOnModuleDeclaration(<ModuleDeclaration>node)) ||
-                        // report error on regular enums and const enums if preserveConstEnums is set
-                        (node.kind === SyntaxKind.EnumDeclaration && (!isConstEnumDeclaration(node) || options.preserveConstEnums));
-
-                    if (reportError) {
-                        currentReachabilityState = Reachability.ReportedUnreachable;
-
-                        // unreachable code is reported if
-                        // - user has explicitly asked about it AND
-                        // - statement is in not ambient context (statements in ambient context is already an error 
-                        //   so we should not report extras) AND
-                        //   - node is not variable statement OR
-                        //   - node is block scoped variable statement OR
-                        //   - node is not block scoped variable statement and at least one variable declaration has initializer
-                        //   Rationale: we don't want to report errors on non-initialized var's since they are hoisted
-                        //   On the other side we do want to report errors on non-initialized 'lets' because of TDZ
-                        const reportUnreachableCode =
-                            !options.allowUnreachableCode &&
-                            !isInAmbientContext(node) &&
-                            (
-                                node.kind !== SyntaxKind.VariableStatement ||
-                                getCombinedNodeFlags((<VariableStatement>node).declarationList) & NodeFlags.BlockScoped ||
-                                forEach((<VariableStatement>node).declarationList.declarations, d => d.initializer)
-                            );
-
-                        if (reportUnreachableCode) {
-                            errorOnFirstToken(node, Diagnostics.Unreachable_code_detected);
-                        }
-                    }
-                case Reachability.ReportedUnreachable:
-                    return true;
-                default:
-                    return false;
-            }
-
-            function shouldReportErrorOnModuleDeclaration(node: ModuleDeclaration): boolean {
-                const instanceState = getModuleInstanceState(node);
-                return instanceState === ModuleInstanceState.Instantiated || (instanceState === ModuleInstanceState.ConstEnumOnly && options.preserveConstEnums);
-            }
-        }
-
-        function initializeReachabilityStateIfNecessary(): void {
-            if (labelIndexMap) {
-                return;
-            }
-            currentReachabilityState = Reachability.Reachable;
-            labelIndexMap = {};
-            labelStack = [];
-            implicitLabels = [];
-        }
-    }
-
-    /**
-      * Computes the transform flags for a node, given the transform flags of its subtree
-      * @param node The node to analyze
-      * @param subtreeFlags Transform flags computed for this node's subtree
-      */
-    export function computeTransformFlagsForNode(node: Node, subtreeFlags: TransformFlags) {
-        Debug.assert((subtreeFlags & TransformFlags.NodeExcludes) == 0, "Subtree includes a `ThisNode...` flag.");
-
-        if (node.flags & NodeFlags.Ambient) {
-            return node.transformFlags = TransformFlags.ThisNodeIsTypeScript;
-        }
-
-        // Mark transformations needed for each node
-        let transformFlags: TransformFlags;
-        let excludeFlags: TransformFlags;
-        let kind = node.kind;
-        switch (kind) {
-            case SyntaxKind.PublicKeyword:
-            case SyntaxKind.PrivateKeyword:
-            case SyntaxKind.ProtectedKeyword:
-            case SyntaxKind.AbstractKeyword:
-            case SyntaxKind.DeclareKeyword:
-            case SyntaxKind.AsyncKeyword:
-            case SyntaxKind.ConstKeyword:
-            case SyntaxKind.AwaitExpression:
-            case SyntaxKind.EnumDeclaration:
-            case SyntaxKind.EnumMember:
-            case SyntaxKind.TypeAssertionExpression:
-            case SyntaxKind.AsExpression:
-                // These nodes are TypeScript syntax.
-                transformFlags |= TransformFlags.TypeScript;
-                break;
-
-            case SyntaxKind.JsxElement:
-            case SyntaxKind.JsxSelfClosingElement:
-            case SyntaxKind.JsxOpeningElement:
-            case SyntaxKind.JsxText:
-            case SyntaxKind.JsxClosingElement:
-            case SyntaxKind.JsxAttribute:
-            case SyntaxKind.JsxSpreadAttribute:
-            case SyntaxKind.JsxExpression:
-                // These nodes are Jsx syntax.
-                transformFlags |= TransformFlags.ThisNodeIsJsx;
-                break;
-
-            case SyntaxKind.NoSubstitutionTemplateLiteral:
-            case SyntaxKind.TemplateHead:
-            case SyntaxKind.TemplateMiddle:
-            case SyntaxKind.TemplateTail:
-            case SyntaxKind.TemplateExpression:
-            case SyntaxKind.TaggedTemplateExpression:
-            case SyntaxKind.ShorthandPropertyAssignment:
-            case SyntaxKind.ForOfStatement:
-            case SyntaxKind.YieldExpression:
-                // These nodes are ES6 syntax.
-                transformFlags |= TransformFlags.ThisNodeIsES6;
-                break;
-
-
-            case SyntaxKind.AnyKeyword:
-            case SyntaxKind.NumberKeyword:
-            case SyntaxKind.StringKeyword:
-            case SyntaxKind.BooleanKeyword:
-            case SyntaxKind.SymbolKeyword:
-            case SyntaxKind.VoidKeyword:
-            case SyntaxKind.TypeParameter:
-            case SyntaxKind.PropertySignature:
-            case SyntaxKind.MethodSignature:
-            case SyntaxKind.CallSignature:
-            case SyntaxKind.ConstructSignature:
-            case SyntaxKind.IndexSignature:
-            case SyntaxKind.TypePredicate:
-            case SyntaxKind.TypeReference:
-            case SyntaxKind.FunctionType:
-            case SyntaxKind.ConstructorType:
-            case SyntaxKind.TypeQuery:
-            case SyntaxKind.TypeLiteral:
-            case SyntaxKind.ArrayType:
-            case SyntaxKind.TupleType:
-            case SyntaxKind.UnionType:
-            case SyntaxKind.IntersectionType:
-            case SyntaxKind.ParenthesizedType:
-            case SyntaxKind.InterfaceDeclaration:
-            case SyntaxKind.TypeAliasDeclaration:
-                // Types and signatures are TypeScript syntax, and exclude all other facts.
-                excludeFlags = TransformFlags.TypeExcludes;
-                transformFlags |= TransformFlags.ThisNodeIsTypeScript;
-                break;
-
-            case SyntaxKind.ComputedPropertyName:
-                // Even though computed property names are ES6, we don't treat them as such.
-                // This is so that they can flow through PropertyName transforms unaffected.
-                // Instead, we mark the container as ES6, so that it can properly handle the transform.
-                transformFlags |= TransformFlags.ContainsComputedPropertyName;
-                break;
-
-            case SyntaxKind.SpreadElementExpression:
-                // This node is ES6 syntax, but is handled by a containing node.
-                transformFlags |= TransformFlags.ContainsSpreadElementExpression;
-                break;
-
-            case SyntaxKind.SuperKeyword:
-                // This node is ES6 syntax.
-                transformFlags |= TransformFlags.ThisNodeIsES6;
-                break;
-
-            case SyntaxKind.ThisKeyword:
-                // Mark this node and its ancestors as containing a lexical `this` keyword.
-                transformFlags |= TransformFlags.ContainsLexicalThis;
-                break;
-
-            case SyntaxKind.ObjectBindingPattern:
-            case SyntaxKind.ArrayBindingPattern:
-                // These nodes are ES6 syntax.
-                transformFlags |= TransformFlags.ThisNodeIsES6;
-                break;
-
-            case SyntaxKind.ObjectLiteralExpression:
-                excludeFlags = TransformFlags.ObjectLiteralExpressionExcludes;
-                if (subtreeFlags & TransformFlags.ContainsComputedPropertyName) {
-                    // If an ObjectLiteralExpression contains a ComputedPropertyName, then it
-                    // is an ES6 node.
-                    transformFlags |= TransformFlags.ThisNodeIsES6;
-                }
-                break;
-
-            case SyntaxKind.CallExpression:
-                excludeFlags = TransformFlags.ArrayLiteralOrCallOrNewExpressionExcludes;
-                if (subtreeFlags & TransformFlags.ContainsSpreadElementExpression ||
-                    (<CallExpression>node).expression.kind === SyntaxKind.SuperKeyword ||
-                    (<CallExpression>node).expression.kind === SyntaxKind.PropertyAccessExpression &&
-                    (<PropertyAccessExpression>(<CallExpression>node).expression).expression.kind === SyntaxKind.SuperKeyword) {
-                    // If the this node contains a SpreadElementExpression, or is a super call, then it is an ES6
-                    // node.
-                    transformFlags |= TransformFlags.ThisNodeIsES6;
-                }
-                break;
-
-            case SyntaxKind.ArrayLiteralExpression:
-            case SyntaxKind.NewExpression:
-                excludeFlags = TransformFlags.ArrayLiteralOrCallOrNewExpressionExcludes;
-                if (subtreeFlags & TransformFlags.ContainsSpreadElementExpression) {
-                    // If the this node contains a SpreadElementExpression, then it is an ES6
-                    // node.
-                    transformFlags |= TransformFlags.ThisNodeIsES6;
-                }
-                break;
-
-            case SyntaxKind.Decorator:
-                // This node is TypeScript syntax, and marks its container as also being TypeScript syntax.
-                transformFlags |= TransformFlags.ThisNodeIsTypeScript | TransformFlags.ContainsDecorator;
-                break;
-
-            case SyntaxKind.ModuleDeclaration:
-                // This node is TypeScript syntax, and excludes markers that should not escape the module scope.
-                excludeFlags = TransformFlags.ModuleScopeExcludes;
-                transformFlags |= TransformFlags.ThisNodeIsTypeScript;
-                break;
-
-            case SyntaxKind.ParenthesizedExpression:
-                // If the node is synthesized, it means the emitter put the parentheses there,
-                // not the user. If we didn't want them, the emitter would not have put them
-                // there.
-                if (!nodeIsSynthesized(node) && (isTypeAssertionExpression((<ParenthesizedExpression>node).expression) || isAsExpression((<ParenthesizedExpression>node).expression))) {
-                    transformFlags = TransformFlags.ThisNodeIsTypeScript;
-                }
-                break;
-
-            case SyntaxKind.ExpressionStatement:
-                if (node.flags & NodeFlags.Generated) {
-                    let expression = (<ExpressionStatement>node).expression;
-                    if (isCallExpression(expression) && isSuperKeyword(expression.expression)) {
-                        transformFlags |= TransformFlags.ThisNodeIsES6;
-                    }
-                }
-
-                break;
-
-            case SyntaxKind.BinaryExpression:
-                if (isDestructuringAssignment(node)) {
-                    // Destructuring assignments are ES6 syntax.
-                    transformFlags |= TransformFlags.ThisNodeIsES6;
-                }
-                else if ((<BinaryExpression>node).operatorToken.kind === SyntaxKind.AsteriskAsteriskToken ||
-                    (<BinaryExpression>node).operatorToken.kind === SyntaxKind.AsteriskAsteriskEqualsToken) {
-                    // Exponentiation is ES7 syntax.
-                    transformFlags |= TransformFlags.ThisNodeIsTypeScript;
-                }
-
-                break;
-
-            case SyntaxKind.Parameter:
-                // If the parameter has a question token, then it is TypeScript syntax.
-                if ((<ParameterDeclaration>node).questionToken) {
-                    transformFlags |= TransformFlags.ThisNodeIsTypeScript;
-                }
-
-                // If a parameter has an accessibility modifier, then it is TypeScript syntax.
-                if ((<ParameterDeclaration>node).flags & NodeFlags.AccessibilityModifier) {
-                    transformFlags |= TransformFlags.ThisNodeIsTypeScript | TransformFlags.ContainsParameterPropertyAssignment;
-                }
-
-                // If a parameter has an initializer, a binding pattern or a dotDotDot token, then
-                // it is ES6 syntax and its container must emit default value assignments or parameter destructuring downlevel.
-                if ((<ParameterDeclaration>node).initializer ||
-                    isBindingPattern((<ParameterDeclaration>node).name) ||
-                    (<ParameterDeclaration>node).dotDotDotToken) {
-                    transformFlags |= TransformFlags.ThisNodeIsES6 | TransformFlags.ContainsDefaultValueAssignments;
-                }
-
-                break;
-
-            case SyntaxKind.ArrowFunction:
-                // An ArrowFunction is ES6 syntax, and excludes markers that should not escape the scope of an ArrowFunction.
-                excludeFlags = TransformFlags.ArrowFunctionExcludes;
-                transformFlags = TransformFlags.ThisNodeIsES6;
-
-                // If an ArrowFunction contains a lexical this, its container must capture the lexical this.
-                if (subtreeFlags & TransformFlags.ContainsLexicalThis) {
-                    transformFlags |= TransformFlags.ContainsCapturedLexicalThis;
-                }
-
-                // An async arrow function is TypeScript syntax.
-                if (node.flags & NodeFlags.Async) {
-                    transformFlags |= TransformFlags.ThisNodeIsTypeScript;
-                }
-
-                break;
-
-            case SyntaxKind.FunctionExpression:
-                // A FunctionExpression excludes markers that should not escape the scope of a FunctionExpression.
-                excludeFlags = TransformFlags.FunctionDeclarationOrExpressionExcludes;
-
-                // If a FunctionExpression contains an asterisk token, or its subtree has marked the container
-                // as needing to capture the lexical this, then this node is ES6 syntax.
-                if ((<FunctionLikeDeclaration>node).asteriskToken || transformFlags & (TransformFlags.ContainsCapturedLexicalThis | TransformFlags.ContainsDefaultValueAssignments)) {
-                    transformFlags |= TransformFlags.ThisNodeIsES6;
-                }
-
-                // An async function expression is TypeScript syntax.
-                if (node.flags & NodeFlags.Async) {
-                    transformFlags |= TransformFlags.ThisNodeIsTypeScript;
-                }
-
-                break;
-
-            case SyntaxKind.FunctionDeclaration:
-                // A FunctionDeclaration excludes markers that should not escape the scope of a FunctionDeclaration.
-                excludeFlags = TransformFlags.FunctionDeclarationOrExpressionExcludes;
-
-                // A FunctionDeclaration without a body is an overload and is TypeScript syntax.
-                if (!(<FunctionDeclaration>node).body) {
-                    transformFlags = TransformFlags.ThisNodeIsTypeScript;
-                    break;
-                }
-
-                // If a FunctionDeclaration has an asterisk token, is exported, or its
-                // subtree has marked the container as needing to capture the lexical `this`,
-                // then this node is ES6 syntax.
-                if ((<FunctionLikeDeclaration>node).asteriskToken
-                    || node.flags & NodeFlags.Export
-                    || subtreeFlags & (TransformFlags.ContainsCapturedLexicalThis | TransformFlags.ContainsDefaultValueAssignments)) {
-                    transformFlags |= TransformFlags.ThisNodeIsES6;
-                }
-
-                // An async function declaration is TypeScript syntax.
-                if (node.flags & NodeFlags.Async) {
-                    transformFlags |= TransformFlags.ThisNodeIsTypeScript;
-                }
-
-                break;
-
-            case SyntaxKind.VariableDeclaration:
-                // A VariableDeclaration with a binding pattern is ES6 syntax.
-                if (isBindingPattern((<VariableDeclaration>node).name)) {
-                    transformFlags |= TransformFlags.ThisNodeIsES6;
-                }
-
-                break;
-
-            case SyntaxKind.VariableDeclarationList:
-                // If a VariableDeclarationList is `let` or `const`, then it is ES6 syntax.
-                if (node.flags & (NodeFlags.Let | NodeFlags.Const)) {
-                    transformFlags |= TransformFlags.ThisNodeIsES6;
-                }
-
-                break;
-
-            case SyntaxKind.VariableStatement:
-                // If a VariableStatement is exported, then it is ES6 syntax.
-                if (node.flags & NodeFlags.Export) {
-                    transformFlags |= TransformFlags.ThisNodeIsES6;
-                }
-
-                break;
-
-            case SyntaxKind.ClassDeclaration:
-            case SyntaxKind.ClassExpression:
-                // A ClassDeclarations or ClassExpression is ES6 syntax.
-                excludeFlags = TransformFlags.ClassDeclarationOrExpressionExcludes;
-                transformFlags = TransformFlags.ThisNodeIsES6;
-
-                // A class with a parameter property assignment, property initializer, or decorator is
-                // TypeScript syntax.
-                if (subtreeFlags & TransformFlags.TypeScriptClassSyntaxExtensionsMask) {
-                    transformFlags |= TransformFlags.ThisNodeIsTypeScript;
-                }
-
-                break;
-
-            case SyntaxKind.HeritageClause:
-                // An `extends` HertiageClause is ES6 syntax.
-                if ((<HeritageClause>node).token === SyntaxKind.ExtendsKeyword) {
-                    transformFlags |= TransformFlags.ThisNodeIsES6;
-                }
-
-                // An `implements` HeritageClause, or an `extends` HeritageClause with more than
-                // one type must be TypeScript syntax.
-                if ((<HeritageClause>node).token !== SyntaxKind.ExtendsKeyword ||
-                    (<HeritageClause>node).types.length > 1) {
-                    transformFlags |= TransformFlags.ThisNodeIsTypeScript;
-                }
-
-                break;
-
-            case SyntaxKind.ExpressionWithTypeArguments:
-                // An ExpressionWithTypeArguments is ES6 syntax, as it is used in the
-                // extends clause of a class.
-                transformFlags |= TransformFlags.ThisNodeIsES6;
-
-                // If an ExpressionWithTypeArguments contains type arguments, then it
-                // is TypeScript syntax.
-                if ((<ExpressionWithTypeArguments>node).typeArguments) {
-                    transformFlags |= TransformFlags.ThisNodeIsTypeScript;
-                }
-
-                break;
-
-            case SyntaxKind.Constructor:
-                // A Constructor is ES6 syntax.
-                excludeFlags = TransformFlags.ConstructorExcludes;
-                transformFlags |= TransformFlags.ThisNodeIsES6;
-
-                // An overload constructor is TypeScript syntax.
-                if (!(<ConstructorDeclaration>node).body) {
-                    transformFlags |= TransformFlags.ThisNodeIsTypeScript;
-                }
-
-                break;
-
-            case SyntaxKind.PropertyDeclaration:
-                // A PropertyDeclaration is TypeScript syntax.
-                transformFlags |= TransformFlags.ThisNodeIsTypeScript;
-
-                // If the PropertyDeclaration has an initializer, we need to inform its ancestor
-                // so that it handle the transformation.
-                if ((<PropertyDeclaration>node).initializer) {
-                    transformFlags |= TransformFlags.ContainsPropertyInitializer;
-                }
-
-                break;
-
-            case SyntaxKind.MethodDeclaration:
-                // A MethodDeclaration is ES6 syntax.
-                excludeFlags = TransformFlags.MethodDeclarationExcludes;
-                transformFlags |= TransformFlags.ThisNodeIsES6;
-
-                // A MethodDeclaration is TypeScript syntax if it is either async, abstract, overloaded,
-                // generic, or has both a computed property name and a decorator.
-                if ((<MethodDeclaration>node).body === undefined ||
-                    (<MethodDeclaration>node).typeParameters !== undefined ||
-                    node.flags & (NodeFlags.Async | NodeFlags.Abstract) ||
-                    subtreeFlags & TransformFlags.ContainsDecorator &&
-                    subtreeFlags & TransformFlags.ContainsComputedPropertyName) {
-                    transformFlags |= TransformFlags.ThisNodeIsTypeScript;
-                }
-
-                break;
-
-            case SyntaxKind.GetAccessor:
-            case SyntaxKind.SetAccessor:
-                // A GetAccessor or SetAccessor is ES5 syntax.
-                excludeFlags = TransformFlags.GetOrSetAccessorExcludes;
-
-                // A GetAccessor or SetAccessor is TypeScript syntax if it is either abstract,
-                // or has both a computed property name and a decorator.
-                if (node.flags & NodeFlags.Abstract ||
-                    subtreeFlags & TransformFlags.ContainsDecorator &&
-                    subtreeFlags & TransformFlags.ContainsComputedPropertyName) {
-                    transformFlags |= TransformFlags.ThisNodeIsTypeScript;
-                }
-
-                break;
-
-            case SyntaxKind.ImportEqualsDeclaration:
-                // An ImportEqualsDeclaration with a namespace reference is TypeScript.
-                if (!isExternalModuleImportEqualsDeclaration(node)) {
-                    transformFlags |= TransformFlags.ThisNodeIsTypeScript;
-                }
-
-                break;
-
-            case SyntaxKind.PropertyAccessExpression:
-                // If a PropertyAccessExpression starts with a super keyword, then it is
-                // ES6 syntax, and requires a lexical `this` binding.
-                if ((<PropertyAccessExpression>node).expression.kind === SyntaxKind.SuperKeyword) {
-                    transformFlags |= TransformFlags.ContainsLexicalThis;
-                }
-
-                break;
-
-            case SyntaxKind.SourceFile:
-                if (subtreeFlags & TransformFlags.ContainsCapturedLexicalThis) {
-                    transformFlags |= TransformFlags.ThisNodeIsES6;
-                }
-
-                break;
-        }
-
-        return (node.transformFlags = subtreeFlags | transformFlags)
-            & ~(node.excludeTransformFlags = excludeFlags);
-    }
-}
+/// <reference path="utilities.ts"/>
+/// <reference path="parser.ts"/>
+
+/* @internal */
+namespace ts {
+    export let bindTime = 0;
+
+    export const enum ModuleInstanceState {
+        NonInstantiated = 0,
+        Instantiated = 1,
+        ConstEnumOnly = 2
+    }
+
+    const enum Reachability {
+        Unintialized        = 1 << 0,
+        Reachable           = 1 << 1,
+        Unreachable         = 1 << 2,
+        ReportedUnreachable = 1 << 3
+    }
+
+    function or(state1: Reachability, state2: Reachability): Reachability {
+        return (state1 | state2) & Reachability.Reachable
+            ? Reachability.Reachable
+            : (state1 & state2) & Reachability.ReportedUnreachable
+                ? Reachability.ReportedUnreachable
+                : Reachability.Unreachable;
+    }
+
+    export function getModuleInstanceState(node: Node): ModuleInstanceState {
+        // A module is uninstantiated if it contains only
+        // 1. interface declarations, type alias declarations
+        if (node.kind === SyntaxKind.InterfaceDeclaration || node.kind === SyntaxKind.TypeAliasDeclaration) {
+            return ModuleInstanceState.NonInstantiated;
+        }
+        // 2. const enum declarations
+        else if (isConstEnumDeclaration(node)) {
+            return ModuleInstanceState.ConstEnumOnly;
+        }
+        // 3. non-exported import declarations
+        else if ((node.kind === SyntaxKind.ImportDeclaration || node.kind === SyntaxKind.ImportEqualsDeclaration) && !(node.flags & NodeFlags.Export)) {
+            return ModuleInstanceState.NonInstantiated;
+        }
+        // 4. other uninstantiated module declarations.
+        else if (node.kind === SyntaxKind.ModuleBlock) {
+            let state = ModuleInstanceState.NonInstantiated;
+            forEachChild(node, n => {
+                switch (getModuleInstanceState(n)) {
+                    case ModuleInstanceState.NonInstantiated:
+                        // child is non-instantiated - continue searching
+                        return false;
+                    case ModuleInstanceState.ConstEnumOnly:
+                        // child is const enum only - record state and continue searching
+                        state = ModuleInstanceState.ConstEnumOnly;
+                        return false;
+                    case ModuleInstanceState.Instantiated:
+                        // child is instantiated - record state and stop
+                        state = ModuleInstanceState.Instantiated;
+                        return true;
+                }
+            });
+            return state;
+        }
+        else if (node.kind === SyntaxKind.ModuleDeclaration) {
+            return getModuleInstanceState((<ModuleDeclaration>node).body);
+        }
+        else {
+            return ModuleInstanceState.Instantiated;
+        }
+    }
+
+    const enum ContainerFlags {
+        // The current node is not a container, and no container manipulation should happen before
+        // recursing into it.
+        None = 0,
+
+        // The current node is a container.  It should be set as the current container (and block-
+        // container) before recursing into it.  The current node does not have locals.  Examples:
+        //
+        //      Classes, ObjectLiterals, TypeLiterals, Interfaces...
+        IsContainer = 1 << 0,
+
+        // The current node is a block-scoped-container.  It should be set as the current block-
+        // container before recursing into it.  Examples:
+        //
+        //      Blocks (when not parented by functions), Catch clauses, For/For-in/For-of statements...
+        IsBlockScopedContainer = 1 << 1,
+
+        HasLocals = 1 << 2,
+
+        // If the current node is a container that also container that also contains locals.  Examples:
+        //
+        //      Functions, Methods, Modules, Source-files.
+        IsContainerWithLocals = IsContainer | HasLocals
+    }
+
+    const binder = createBinder();
+
+    export function bindSourceFile(file: SourceFile, options: CompilerOptions) {
+        const start = new Date().getTime();
+        binder(file, options);
+        bindTime += new Date().getTime() - start;
+    }
+
+    function createBinder(): (file: SourceFile, options: CompilerOptions) => void {
+        let file: SourceFile;
+        let options: CompilerOptions;
+        let parent: Node;
+        let container: Node;
+        let blockScopeContainer: Node;
+        let lastContainer: Node;
+        let seenThisKeyword: boolean;
+
+        // state used by reachability checks
+        let hasExplicitReturn: boolean;
+        let currentReachabilityState: Reachability;
+        let labelStack: Reachability[];
+        let labelIndexMap: Map<number>;
+        let implicitLabels: number[];
+
+        // If this file is an external module, then it is automatically in strict-mode according to
+        // ES6.  If it is not an external module, then we'll determine if it is in strict mode or
+        // not depending on if we see "use strict" in certain places (or if we hit a class/namespace).
+        let inStrictMode: boolean;
+
+        let symbolCount = 0;
+        let Symbol: { new (flags: SymbolFlags, name: string): Symbol };
+        let classifiableNames: Map<string>;
+        let subtreeTransformFlags: TransformFlags;
+        let skipTransformFlagAggregation: boolean;
+
+        function bindSourceFile(f: SourceFile, opts: CompilerOptions) {
+            file = f;
+            options = opts;
+            inStrictMode = !!file.externalModuleIndicator;
+            classifiableNames = {};
+            subtreeTransformFlags = undefined;
+            skipTransformFlagAggregation = isDeclarationFile(file);
+            Symbol = objectAllocator.getSymbolConstructor();
+
+            if (!file.locals) {
+                bind(file);
+                file.symbolCount = symbolCount;
+                file.classifiableNames = classifiableNames;
+            }
+
+            parent = undefined;
+            container = undefined;
+            blockScopeContainer = undefined;
+            lastContainer = undefined;
+            seenThisKeyword = false;
+            hasExplicitReturn = false;
+            labelStack = undefined;
+            labelIndexMap = undefined;
+            implicitLabels = undefined;
+        }
+
+        return bindSourceFile;
+
+        function createSymbol(flags: SymbolFlags, name: string): Symbol {
+            symbolCount++;
+            return new Symbol(flags, name);
+        }
+
+        function addDeclarationToSymbol(symbol: Symbol, node: Declaration, symbolFlags: SymbolFlags) {
+            symbol.flags |= symbolFlags;
+
+            node.symbol = symbol;
+
+            if (!symbol.declarations) {
+                symbol.declarations = [];
+            }
+            symbol.declarations.push(node);
+
+            if (symbolFlags & SymbolFlags.HasExports && !symbol.exports) {
+                symbol.exports = {};
+            }
+
+            if (symbolFlags & SymbolFlags.HasMembers && !symbol.members) {
+                symbol.members = {};
+            }
+
+            if (symbolFlags & SymbolFlags.Value && !symbol.valueDeclaration) {
+                symbol.valueDeclaration = node;
+            }
+        }
+
+        // Should not be called on a declaration with a computed property name,
+        // unless it is a well known Symbol.
+        function getDeclarationName(node: Declaration): string {
+            if (node.name) {
+                if (node.kind === SyntaxKind.ModuleDeclaration && node.name.kind === SyntaxKind.StringLiteral) {
+                    return `"${(<LiteralExpression>node.name).text}"`;
+                }
+                if (node.name.kind === SyntaxKind.ComputedPropertyName) {
+                    const nameExpression = (<ComputedPropertyName>node.name).expression;
+                    // treat computed property names where expression is string/numeric literal as just string/numeric literal 
+                    if (isStringOrNumericLiteral(nameExpression.kind)) {
+                        return (<LiteralExpression>nameExpression).text;
+                    }
+
+                    Debug.assert(isWellKnownSymbolSyntactically(nameExpression));
+                    return getPropertyNameForKnownSymbolName((<PropertyAccessExpression>nameExpression).name.text);
+                }
+                return (<Identifier | LiteralExpression>node.name).text;
+            }
+            switch (node.kind) {
+                case SyntaxKind.Constructor:
+                    return "__constructor";
+                case SyntaxKind.FunctionType:
+                case SyntaxKind.CallSignature:
+                    return "__call";
+                case SyntaxKind.ConstructorType:
+                case SyntaxKind.ConstructSignature:
+                    return "__new";
+                case SyntaxKind.IndexSignature:
+                    return "__index";
+                case SyntaxKind.ExportDeclaration:
+                    return "__export";
+                case SyntaxKind.ExportAssignment:
+                    return (<ExportAssignment>node).isExportEquals ? "export=" : "default";
+                case SyntaxKind.BinaryExpression:
+                    // Binary expression case is for JS module 'module.exports = expr'
+                    return "export=";
+                case SyntaxKind.FunctionDeclaration:
+                case SyntaxKind.ClassDeclaration:
+                    return node.flags & NodeFlags.Default ? "default" : undefined;
+            }
+        }
+
+        function getDisplayName(node: Declaration): string {
+            return node.name ? declarationNameToString(node.name) : getDeclarationName(node);
+        }
+
+        /**
+         * Declares a Symbol for the node and adds it to symbols. Reports errors for conflicting identifier names.
+         * @param symbolTable - The symbol table which node will be added to.
+         * @param parent - node's parent declaration.
+         * @param node - The declaration to be added to the symbol table
+         * @param includes - The SymbolFlags that node has in addition to its declaration type (eg: export, ambient, etc.)
+         * @param excludes - The flags which node cannot be declared alongside in a symbol table. Used to report forbidden declarations.
+         */
+        function declareSymbol(symbolTable: SymbolTable, parent: Symbol, node: Declaration, includes: SymbolFlags, excludes: SymbolFlags): Symbol {
+            Debug.assert(!hasDynamicName(node));
+
+            const isDefaultExport = node.flags & NodeFlags.Default;
+            // The exported symbol for an export default function/class node is always named "default"
+            const name = isDefaultExport && parent ? "default" : getDeclarationName(node);
+
+            let symbol: Symbol;
+            if (name !== undefined) {
+
+                // Check and see if the symbol table already has a symbol with this name.  If not,
+                // create a new symbol with this name and add it to the table.  Note that we don't
+                // give the new symbol any flags *yet*.  This ensures that it will not conflict
+                // with the 'excludes' flags we pass in.
+                //
+                // If we do get an existing symbol, see if it conflicts with the new symbol we're
+                // creating.  For example, a 'var' symbol and a 'class' symbol will conflict within
+                // the same symbol table.  If we have a conflict, report the issue on each
+                // declaration we have for this symbol, and then create a new symbol for this
+                // declaration.
+                //
+                // If we created a new symbol, either because we didn't have a symbol with this name
+                // in the symbol table, or we conflicted with an existing symbol, then just add this
+                // node as the sole declaration of the new symbol.
+                //
+                // Otherwise, we'll be merging into a compatible existing symbol (for example when
+                // you have multiple 'vars' with the same name in the same container).  In this case
+                // just add this node into the declarations list of the symbol.
+                symbol = hasProperty(symbolTable, name)
+                    ? symbolTable[name]
+                    : (symbolTable[name] = createSymbol(SymbolFlags.None, name));
+
+                if (name && (includes & SymbolFlags.Classifiable)) {
+                    classifiableNames[name] = name;
+                }
+
+                if (symbol.flags & excludes) {
+                    if (node.name) {
+                        node.name.parent = node;
+                    }
+
+                    // Report errors every position with duplicate declaration
+                    // Report errors on previous encountered declarations
+                    let message = symbol.flags & SymbolFlags.BlockScopedVariable
+                        ? Diagnostics.Cannot_redeclare_block_scoped_variable_0
+                        : Diagnostics.Duplicate_identifier_0;
+
+                    forEach(symbol.declarations, declaration => {
+                        if (declaration.flags & NodeFlags.Default) {
+                            message = Diagnostics.A_module_cannot_have_multiple_default_exports;
+                        }
+                    });
+
+                    forEach(symbol.declarations, declaration => {
+                        file.bindDiagnostics.push(createDiagnosticForNode(declaration.name || declaration, message, getDisplayName(declaration)));
+                    });
+                    file.bindDiagnostics.push(createDiagnosticForNode(node.name || node, message, getDisplayName(node)));
+
+                    symbol = createSymbol(SymbolFlags.None, name);
+                }
+            }
+            else {
+                symbol = createSymbol(SymbolFlags.None, "__missing");
+            }
+
+            addDeclarationToSymbol(symbol, node, includes);
+            symbol.parent = parent;
+
+            return symbol;
+        }
+
+        function declareModuleMember(node: Declaration, symbolFlags: SymbolFlags, symbolExcludes: SymbolFlags): Symbol {
+            const hasExportModifier = getCombinedNodeFlags(node) & NodeFlags.Export;
+            if (symbolFlags & SymbolFlags.Alias) {
+                if (node.kind === SyntaxKind.ExportSpecifier || (node.kind === SyntaxKind.ImportEqualsDeclaration && hasExportModifier)) {
+                    return declareSymbol(container.symbol.exports, container.symbol, node, symbolFlags, symbolExcludes);
+                }
+                else {
+                    return declareSymbol(container.locals, undefined, node, symbolFlags, symbolExcludes);
+                }
+            }
+            else {
+                // Exported module members are given 2 symbols: A local symbol that is classified with an ExportValue,
+                // ExportType, or ExportContainer flag, and an associated export symbol with all the correct flags set
+                // on it. There are 2 main reasons:
+                //
+                //   1. We treat locals and exports of the same name as mutually exclusive within a container.
+                //      That means the binder will issue a Duplicate Identifier error if you mix locals and exports
+                //      with the same name in the same container.
+                //      TODO: Make this a more specific error and decouple it from the exclusion logic.
+                //   2. When we checkIdentifier in the checker, we set its resolved symbol to the local symbol,
+                //      but return the export symbol (by calling getExportSymbolOfValueSymbolIfExported). That way
+                //      when the emitter comes back to it, it knows not to qualify the name if it was found in a containing scope.
+                if (hasExportModifier || container.flags & NodeFlags.ExportContext) {
+                    const exportKind =
+                        (symbolFlags & SymbolFlags.Value ? SymbolFlags.ExportValue : 0) |
+                        (symbolFlags & SymbolFlags.Type ? SymbolFlags.ExportType : 0) |
+                        (symbolFlags & SymbolFlags.Namespace ? SymbolFlags.ExportNamespace : 0);
+                    const local = declareSymbol(container.locals, undefined, node, exportKind, symbolExcludes);
+                    local.exportSymbol = declareSymbol(container.symbol.exports, container.symbol, node, symbolFlags, symbolExcludes);
+                    node.localSymbol = local;
+                    return local;
+                }
+                else {
+                    return declareSymbol(container.locals, undefined, node, symbolFlags, symbolExcludes);
+                }
+            }
+        }
+
+        // All container nodes are kept on a linked list in declaration order. This list is used by
+        // the getLocalNameOfContainer function in the type checker to validate that the local name
+        // used for a container is unique.
+        function bindChildren(node: Node) {
+            // Before we recurse into a node's chilren, we first save the existing parent, container
+            // and block-container.  Then after we pop out of processing the children, we restore
+            // these saved values.
+            const saveParent = parent;
+            const saveContainer = container;
+            const savedBlockScopeContainer = blockScopeContainer;
+
+            // This node will now be set as the parent of all of its children as we recurse into them.
+            parent = node;
+
+            // Depending on what kind of node this is, we may have to adjust the current container
+            // and block-container.   If the current node is a container, then it is automatically
+            // considered the current block-container as well.  Also, for containers that we know
+            // may contain locals, we proactively initialize the .locals field. We do this because
+            // it's highly likely that the .locals will be needed to place some child in (for example,
+            // a parameter, or variable declaration).
+            //
+            // However, we do not proactively create the .locals for block-containers because it's
+            // totally normal and common for block-containers to never actually have a block-scoped
+            // variable in them.  We don't want to end up allocating an object for every 'block' we
+            // run into when most of them won't be necessary.
+            //
+            // Finally, if this is a block-container, then we clear out any existing .locals object
+            // it may contain within it.  This happens in incremental scenarios.  Because we can be
+            // reusing a node from a previous compilation, that node may have had 'locals' created
+            // for it.  We must clear this so we don't accidently move any stale data forward from
+            // a previous compilation.
+            const containerFlags = getContainerFlags(node);
+            if (containerFlags & ContainerFlags.IsContainer) {
+                container = blockScopeContainer = node;
+
+                if (containerFlags & ContainerFlags.HasLocals) {
+                    container.locals = {};
+                }
+
+                addToContainerChain(container);
+            }
+
+            else if (containerFlags & ContainerFlags.IsBlockScopedContainer) {
+                blockScopeContainer = node;
+                blockScopeContainer.locals = undefined;
+            }
+
+            let savedReachabilityState: Reachability;
+            let savedLabelStack: Reachability[];
+            let savedLabels: Map<number>;
+            let savedImplicitLabels: number[];
+            let savedHasExplicitReturn: boolean;
+
+            const kind = node.kind;
+            let flags = node.flags;
+
+            // reset all reachability check related flags on node (for incremental scenarios)
+            flags &= ~NodeFlags.ReachabilityCheckFlags;
+
+            if (kind === SyntaxKind.InterfaceDeclaration) {
+                seenThisKeyword = false;
+            }
+
+            const saveState = kind === SyntaxKind.SourceFile || kind === SyntaxKind.ModuleBlock || isFunctionLikeKind(kind);
+            if (saveState) {
+                savedReachabilityState = currentReachabilityState;
+                savedLabelStack = labelStack;
+                savedLabels = labelIndexMap;
+                savedImplicitLabels = implicitLabels;
+                savedHasExplicitReturn = hasExplicitReturn;
+
+                currentReachabilityState = Reachability.Reachable;
+                hasExplicitReturn = false;
+                labelStack = labelIndexMap = implicitLabels = undefined;
+            }
+
+            bindReachableStatement(node);
+
+            if (currentReachabilityState === Reachability.Reachable && isFunctionLikeKind(kind) && nodeIsPresent((<FunctionLikeDeclaration>node).body)) {
+                flags |= NodeFlags.HasImplicitReturn;
+                if (hasExplicitReturn) {
+                    flags |= NodeFlags.HasExplicitReturn;
+                }
+            }
+
+            if (kind === SyntaxKind.InterfaceDeclaration) {
+                flags = seenThisKeyword ? flags | NodeFlags.ContainsThis : flags & ~NodeFlags.ContainsThis;
+            }
+
+            node.flags = flags;
+
+            if (saveState) {
+                hasExplicitReturn = savedHasExplicitReturn;
+                currentReachabilityState = savedReachabilityState;
+                labelStack = savedLabelStack;
+                labelIndexMap = savedLabels;
+                implicitLabels = savedImplicitLabels;
+            }
+
+            container = saveContainer;
+            parent = saveParent;
+            blockScopeContainer = savedBlockScopeContainer;
+        }
+
+        /**
+         * Returns true if node and its subnodes were successfully traversed.
+         * Returning false means that node was not examined and caller needs to dive into the node himself. 
+         */
+        function bindReachableStatement(node: Node): void {
+            if (checkUnreachable(node)) {
+                forEachChild(node, bind);
+                return;
+            }
+
+            switch (node.kind) {
+                case SyntaxKind.WhileStatement:
+                    bindWhileStatement(<WhileStatement>node);
+                    break;
+                case SyntaxKind.DoStatement:
+                    bindDoStatement(<DoStatement>node);
+                    break;
+                case SyntaxKind.ForStatement:
+                    bindForStatement(<ForStatement>node);
+                    break;
+                case SyntaxKind.ForInStatement:
+                case SyntaxKind.ForOfStatement:
+                    bindForInOrForOfStatement(<ForInStatement | ForOfStatement>node);
+                    break;
+                case SyntaxKind.IfStatement:
+                    bindIfStatement(<IfStatement>node);
+                    break;
+                case SyntaxKind.ReturnStatement:
+                case SyntaxKind.ThrowStatement:
+                    bindReturnOrThrow(<ReturnStatement | ThrowStatement>node);
+                    break;
+                case SyntaxKind.BreakStatement:
+                case SyntaxKind.ContinueStatement:
+                    bindBreakOrContinueStatement(<BreakOrContinueStatement>node);
+                    break;
+                case SyntaxKind.TryStatement:
+                    bindTryStatement(<TryStatement>node);
+                    break;
+                case SyntaxKind.SwitchStatement:
+                    bindSwitchStatement(<SwitchStatement>node);
+                    break;
+                case SyntaxKind.CaseBlock:
+                    bindCaseBlock(<CaseBlock>node);
+                    break;
+                case SyntaxKind.LabeledStatement:
+                    bindLabeledStatement(<LabeledStatement>node);
+                    break;
+                default:
+                    forEachChild(node, bind);
+                    break;
+            }
+        }
+
+        function bindWhileStatement(n: WhileStatement): void {
+            const preWhileState =
+                n.expression.kind === SyntaxKind.FalseKeyword ? Reachability.Unreachable : currentReachabilityState;
+            const postWhileState =
+                n.expression.kind === SyntaxKind.TrueKeyword ? Reachability.Unreachable : currentReachabilityState;
+
+            // bind expressions (don't affect reachability)
+            bind(n.expression);
+
+            currentReachabilityState = preWhileState;
+            const postWhileLabel = pushImplicitLabel();
+            bind(n.statement);
+            popImplicitLabel(postWhileLabel, postWhileState);
+        }
+
+        function bindDoStatement(n: DoStatement): void {
+            const preDoState = currentReachabilityState;
+
+            const postDoLabel = pushImplicitLabel();
+            bind(n.statement);
+            const postDoState = n.expression.kind === SyntaxKind.TrueKeyword ? Reachability.Unreachable : preDoState;
+            popImplicitLabel(postDoLabel, postDoState);
+
+            // bind expressions (don't affect reachability)
+            bind(n.expression);
+        }
+
+        function bindForStatement(n: ForStatement): void {
+            const preForState = currentReachabilityState;
+            const postForLabel = pushImplicitLabel();
+
+            // bind expressions (don't affect reachability)
+            bind(n.initializer);
+            bind(n.condition);
+            bind(n.incrementor);
+
+            bind(n.statement);
+
+            // for statement is considered infinite when it condition is either omitted or is true keyword
+            // - for(..;;..)
+            // - for(..;true;..)
+            const isInfiniteLoop = (!n.condition || n.condition.kind === SyntaxKind.TrueKeyword);
+            const postForState = isInfiniteLoop ? Reachability.Unreachable : preForState;
+            popImplicitLabel(postForLabel, postForState);
+        }
+
+        function bindForInOrForOfStatement(n: ForInStatement | ForOfStatement): void {
+            const preStatementState = currentReachabilityState;
+            const postStatementLabel = pushImplicitLabel();
+
+            // bind expressions (don't affect reachability)
+            bind(n.initializer);
+            bind(n.expression);
+
+            bind(n.statement);
+            popImplicitLabel(postStatementLabel, preStatementState);
+        }
+
+        function bindIfStatement(n: IfStatement): void {
+            // denotes reachability state when entering 'thenStatement' part of the if statement: 
+            // i.e. if condition is false then thenStatement is unreachable
+            const ifTrueState = n.expression.kind === SyntaxKind.FalseKeyword ? Reachability.Unreachable : currentReachabilityState;
+            // denotes reachability state when entering 'elseStatement':
+            // i.e. if condition is true then elseStatement is unreachable
+            const ifFalseState = n.expression.kind === SyntaxKind.TrueKeyword ? Reachability.Unreachable : currentReachabilityState;
+
+            currentReachabilityState = ifTrueState;
+
+            // bind expression (don't affect reachability)
+            bind(n.expression);
+
+            bind(n.thenStatement);
+            if (n.elseStatement) {
+                const preElseState = currentReachabilityState;
+                currentReachabilityState = ifFalseState;
+                bind(n.elseStatement);
+                currentReachabilityState = or(currentReachabilityState, preElseState);
+            }
+            else {
+                currentReachabilityState = or(currentReachabilityState, ifFalseState);
+            }
+        }
+
+        function bindReturnOrThrow(n: ReturnStatement | ThrowStatement): void {
+            // bind expression (don't affect reachability)
+            bind(n.expression);
+            if (n.kind === SyntaxKind.ReturnStatement) {
+                hasExplicitReturn = true;
+            }
+            currentReachabilityState = Reachability.Unreachable;
+        }
+
+        function bindBreakOrContinueStatement(n: BreakOrContinueStatement): void {
+            // call bind on label (don't affect reachability)
+            bind(n.label);
+            // for continue case touch label so it will be marked a used
+            const isValidJump = jumpToLabel(n.label, n.kind === SyntaxKind.BreakStatement ? currentReachabilityState : Reachability.Unreachable);
+            if (isValidJump) {
+                currentReachabilityState = Reachability.Unreachable;
+            }
+        }
+
+        function bindTryStatement(n: TryStatement): void {
+            // catch\finally blocks has the same reachability as try block
+            const preTryState = currentReachabilityState;
+            bind(n.tryBlock);
+            const postTryState = currentReachabilityState;
+
+            currentReachabilityState = preTryState;
+            bind(n.catchClause);
+            const postCatchState = currentReachabilityState;
+
+            currentReachabilityState = preTryState;
+            bind(n.finallyBlock);
+
+            // post catch/finally state is reachable if
+            // - post try state is reachable - control flow can fall out of try block
+            // - post catch state is reachable - control flow can fall out of catch block
+            currentReachabilityState = or(postTryState, postCatchState);
+        }
+
+        function bindSwitchStatement(n: SwitchStatement): void {
+            const preSwitchState = currentReachabilityState;
+            const postSwitchLabel = pushImplicitLabel();
+
+            // bind expression (don't affect reachability)
+            bind(n.expression);
+
+            bind(n.caseBlock);
+
+            const hasDefault = forEach(n.caseBlock.clauses, c => c.kind === SyntaxKind.DefaultClause);
+
+            // post switch state is unreachable if switch is exaustive (has a default case ) and does not have fallthrough from the last case
+            const postSwitchState = hasDefault && currentReachabilityState !== Reachability.Reachable ? Reachability.Unreachable : preSwitchState;
+
+            popImplicitLabel(postSwitchLabel, postSwitchState);
+        }
+
+        function bindCaseBlock(n: CaseBlock): void {
+            const startState = currentReachabilityState;
+
+            for (const clause of n.clauses) {
+                currentReachabilityState = startState;
+                bind(clause);
+                if (clause.statements.length && currentReachabilityState === Reachability.Reachable && options.noFallthroughCasesInSwitch) {
+                    errorOnFirstToken(clause, Diagnostics.Fallthrough_case_in_switch);
+                }
+            }
+        }
+
+        function bindLabeledStatement(n: LabeledStatement): void {
+            // call bind on label (don't affect reachability)
+            bind(n.label);
+
+            const ok = pushNamedLabel(n.label);
+            bind(n.statement);
+            if (ok) {
+                popNamedLabel(n.label, currentReachabilityState);
+            }
+        }
+
+        function getContainerFlags(node: Node): ContainerFlags {
+            switch (node.kind) {
+                case SyntaxKind.ClassExpression:
+                case SyntaxKind.ClassDeclaration:
+                case SyntaxKind.InterfaceDeclaration:
+                case SyntaxKind.EnumDeclaration:
+                case SyntaxKind.TypeLiteral:
+                case SyntaxKind.ObjectLiteralExpression:
+                    return ContainerFlags.IsContainer;
+
+                case SyntaxKind.CallSignature:
+                case SyntaxKind.ConstructSignature:
+                case SyntaxKind.IndexSignature:
+                case SyntaxKind.MethodDeclaration:
+                case SyntaxKind.MethodSignature:
+                case SyntaxKind.FunctionDeclaration:
+                case SyntaxKind.Constructor:
+                case SyntaxKind.GetAccessor:
+                case SyntaxKind.SetAccessor:
+                case SyntaxKind.FunctionType:
+                case SyntaxKind.ConstructorType:
+                case SyntaxKind.FunctionExpression:
+                case SyntaxKind.ArrowFunction:
+                case SyntaxKind.ModuleDeclaration:
+                case SyntaxKind.SourceFile:
+                case SyntaxKind.TypeAliasDeclaration:
+                    return ContainerFlags.IsContainerWithLocals;
+
+                case SyntaxKind.CatchClause:
+                case SyntaxKind.ForStatement:
+                case SyntaxKind.ForInStatement:
+                case SyntaxKind.ForOfStatement:
+                case SyntaxKind.CaseBlock:
+                    return ContainerFlags.IsBlockScopedContainer;
+
+                case SyntaxKind.Block:
+                    // do not treat blocks directly inside a function as a block-scoped-container.
+                    // Locals that reside in this block should go to the function locals. Othewise 'x'
+                    // would not appear to be a redeclaration of a block scoped local in the following
+                    // example:
+                    //
+                    //      function foo() {
+                    //          var x;
+                    //          let x;
+                    //      }
+                    //
+                    // If we placed 'var x' into the function locals and 'let x' into the locals of
+                    // the block, then there would be no collision.
+                    //
+                    // By not creating a new block-scoped-container here, we ensure that both 'var x'
+                    // and 'let x' go into the Function-container's locals, and we do get a collision
+                    // conflict.
+                    return isFunctionLike(node.parent) ? ContainerFlags.None : ContainerFlags.IsBlockScopedContainer;
+            }
+
+            return ContainerFlags.None;
+        }
+
+        function addToContainerChain(next: Node) {
+            if (lastContainer) {
+                lastContainer.nextContainer = next;
+            }
+
+            lastContainer = next;
+        }
+
+        function declareSymbolAndAddToSymbolTable(node: Declaration, symbolFlags: SymbolFlags, symbolExcludes: SymbolFlags): void {
+            // Just call this directly so that the return type of this function stays "void".
+            declareSymbolAndAddToSymbolTableWorker(node, symbolFlags, symbolExcludes);
+        }
+
+        function declareSymbolAndAddToSymbolTableWorker(node: Declaration, symbolFlags: SymbolFlags, symbolExcludes: SymbolFlags): Symbol {
+            switch (container.kind) {
+                // Modules, source files, and classes need specialized handling for how their
+                // members are declared (for example, a member of a class will go into a specific
+                // symbol table depending on if it is static or not). We defer to specialized
+                // handlers to take care of declaring these child members.
+                case SyntaxKind.ModuleDeclaration:
+                    return declareModuleMember(node, symbolFlags, symbolExcludes);
+
+                case SyntaxKind.SourceFile:
+                    return declareSourceFileMember(node, symbolFlags, symbolExcludes);
+
+                case SyntaxKind.ClassExpression:
+                case SyntaxKind.ClassDeclaration:
+                    return declareClassMember(node, symbolFlags, symbolExcludes);
+
+                case SyntaxKind.EnumDeclaration:
+                    return declareSymbol(container.symbol.exports, container.symbol, node, symbolFlags, symbolExcludes);
+
+                case SyntaxKind.TypeLiteral:
+                case SyntaxKind.ObjectLiteralExpression:
+                case SyntaxKind.InterfaceDeclaration:
+                    // Interface/Object-types always have their children added to the 'members' of
+                    // their container. They are only accessible through an instance of their
+                    // container, and are never in scope otherwise (even inside the body of the
+                    // object / type / interface declaring them). An exception is type parameters,
+                    // which are in scope without qualification (similar to 'locals').
+                    return declareSymbol(container.symbol.members, container.symbol, node, symbolFlags, symbolExcludes);
+
+                case SyntaxKind.FunctionType:
+                case SyntaxKind.ConstructorType:
+                case SyntaxKind.CallSignature:
+                case SyntaxKind.ConstructSignature:
+                case SyntaxKind.IndexSignature:
+                case SyntaxKind.MethodDeclaration:
+                case SyntaxKind.MethodSignature:
+                case SyntaxKind.Constructor:
+                case SyntaxKind.GetAccessor:
+                case SyntaxKind.SetAccessor:
+                case SyntaxKind.FunctionDeclaration:
+                case SyntaxKind.FunctionExpression:
+                case SyntaxKind.ArrowFunction:
+                case SyntaxKind.TypeAliasDeclaration:
+                    // All the children of these container types are never visible through another
+                    // symbol (i.e. through another symbol's 'exports' or 'members').  Instead,
+                    // they're only accessed 'lexically' (i.e. from code that exists underneath
+                    // their container in the tree.  To accomplish this, we simply add their declared
+                    // symbol to the 'locals' of the container.  These symbols can then be found as
+                    // the type checker walks up the containers, checking them for matching names.
+                    return declareSymbol(container.locals, undefined, node, symbolFlags, symbolExcludes);
+            }
+        }
+
+        function declareClassMember(node: Declaration, symbolFlags: SymbolFlags, symbolExcludes: SymbolFlags) {
+            return node.flags & NodeFlags.Static
+                ? declareSymbol(container.symbol.exports, container.symbol, node, symbolFlags, symbolExcludes)
+                : declareSymbol(container.symbol.members, container.symbol, node, symbolFlags, symbolExcludes);
+        }
+
+        function declareSourceFileMember(node: Declaration, symbolFlags: SymbolFlags, symbolExcludes: SymbolFlags) {
+            return isExternalModule(file)
+                ? declareModuleMember(node, symbolFlags, symbolExcludes)
+                : declareSymbol(file.locals, undefined, node, symbolFlags, symbolExcludes);
+        }
+
+        function hasExportDeclarations(node: ModuleDeclaration | SourceFile): boolean {
+            const body = node.kind === SyntaxKind.SourceFile ? node : (<ModuleDeclaration>node).body;
+            if (body.kind === SyntaxKind.SourceFile || body.kind === SyntaxKind.ModuleBlock) {
+                for (const stat of (<Block>body).statements) {
+                    if (stat.kind === SyntaxKind.ExportDeclaration || stat.kind === SyntaxKind.ExportAssignment) {
+                        return true;
+                    }
+                }
+            }
+            return false;
+        }
+
+        function setExportContextFlag(node: ModuleDeclaration | SourceFile) {
+            // A declaration source file or ambient module declaration that contains no export declarations (but possibly regular
+            // declarations with export modifiers) is an export context in which declarations are implicitly exported.
+            if (isInAmbientContext(node) && !hasExportDeclarations(node)) {
+                node.flags |= NodeFlags.ExportContext;
+            }
+            else {
+                node.flags &= ~NodeFlags.ExportContext;
+            }
+        }
+
+        function bindModuleDeclaration(node: ModuleDeclaration) {
+            setExportContextFlag(node);
+            if (node.name.kind === SyntaxKind.StringLiteral) {
+                declareSymbolAndAddToSymbolTable(node, SymbolFlags.ValueModule, SymbolFlags.ValueModuleExcludes);
+            }
+            else {
+                const state = getModuleInstanceState(node);
+                if (state === ModuleInstanceState.NonInstantiated) {
+                    declareSymbolAndAddToSymbolTable(node, SymbolFlags.NamespaceModule, SymbolFlags.NamespaceModuleExcludes);
+                }
+                else {
+                    declareSymbolAndAddToSymbolTable(node, SymbolFlags.ValueModule, SymbolFlags.ValueModuleExcludes);
+                    if (node.symbol.flags & (SymbolFlags.Function | SymbolFlags.Class | SymbolFlags.RegularEnum)) {
+                        // if module was already merged with some function, class or non-const enum
+                        // treat is a non-const-enum-only
+                        node.symbol.constEnumOnlyModule = false;
+                    }
+                    else {
+                        const currentModuleIsConstEnumOnly = state === ModuleInstanceState.ConstEnumOnly;
+                        if (node.symbol.constEnumOnlyModule === undefined) {
+                            // non-merged case - use the current state
+                            node.symbol.constEnumOnlyModule = currentModuleIsConstEnumOnly;
+                        }
+                        else {
+                            // merged case: module is const enum only if all its pieces are non-instantiated or const enum
+                            node.symbol.constEnumOnlyModule = node.symbol.constEnumOnlyModule && currentModuleIsConstEnumOnly;
+                        }
+                    }
+                }
+            }
+        }
+
+        function bindFunctionOrConstructorType(node: SignatureDeclaration) {
+            // For a given function symbol "<...>(...) => T" we want to generate a symbol identical
+            // to the one we would get for: { <...>(...): T }
+            //
+            // We do that by making an anonymous type literal symbol, and then setting the function
+            // symbol as its sole member. To the rest of the system, this symbol will be  indistinguishable
+            // from an actual type literal symbol you would have gotten had you used the long form.
+            const symbol = createSymbol(SymbolFlags.Signature, getDeclarationName(node));
+            addDeclarationToSymbol(symbol, node, SymbolFlags.Signature);
+
+            const typeLiteralSymbol = createSymbol(SymbolFlags.TypeLiteral, "__type");
+            addDeclarationToSymbol(typeLiteralSymbol, node, SymbolFlags.TypeLiteral);
+            typeLiteralSymbol.members = { [symbol.name]: symbol };
+        }
+
+        function bindObjectLiteralExpression(node: ObjectLiteralExpression) {
+            const enum ElementKind {
+                Property = 1,
+                Accessor = 2
+            }
+
+            if (inStrictMode) {
+                const seen: Map<ElementKind> = {};
+
+                for (const prop of node.properties) {
+                    if (prop.name.kind !== SyntaxKind.Identifier) {
+                        continue;
+                    }
+
+                    const identifier = <Identifier>prop.name;
+
+                    // ECMA-262 11.1.5 Object Initialiser
+                    // If previous is not undefined then throw a SyntaxError exception if any of the following conditions are true
+                    // a.This production is contained in strict code and IsDataDescriptor(previous) is true and
+                    // IsDataDescriptor(propId.descriptor) is true.
+                    //    b.IsDataDescriptor(previous) is true and IsAccessorDescriptor(propId.descriptor) is true.
+                    //    c.IsAccessorDescriptor(previous) is true and IsDataDescriptor(propId.descriptor) is true.
+                    //    d.IsAccessorDescriptor(previous) is true and IsAccessorDescriptor(propId.descriptor) is true
+                    // and either both previous and propId.descriptor have[[Get]] fields or both previous and propId.descriptor have[[Set]] fields
+                    const currentKind = prop.kind === SyntaxKind.PropertyAssignment || prop.kind === SyntaxKind.ShorthandPropertyAssignment || prop.kind === SyntaxKind.MethodDeclaration
+                        ? ElementKind.Property
+                        : ElementKind.Accessor;
+
+                    const existingKind = seen[identifier.text];
+                    if (!existingKind) {
+                        seen[identifier.text] = currentKind;
+                        continue;
+                    }
+
+                    if (currentKind === ElementKind.Property && existingKind === ElementKind.Property) {
+                        const span = getErrorSpanForNode(file, identifier);
+                        file.bindDiagnostics.push(createFileDiagnostic(file, span.start, span.length,
+                            Diagnostics.An_object_literal_cannot_have_multiple_properties_with_the_same_name_in_strict_mode));
+                    }
+                }
+            }
+
+            return bindAnonymousDeclaration(node, SymbolFlags.ObjectLiteral, "__object");
+        }
+
+        function bindAnonymousDeclaration(node: Declaration, symbolFlags: SymbolFlags, name: string) {
+            const symbol = createSymbol(symbolFlags, name);
+            addDeclarationToSymbol(symbol, node, symbolFlags);
+        }
+
+        function bindBlockScopedDeclaration(node: Declaration, symbolFlags: SymbolFlags, symbolExcludes: SymbolFlags) {
+            switch (blockScopeContainer.kind) {
+                case SyntaxKind.ModuleDeclaration:
+                    declareModuleMember(node, symbolFlags, symbolExcludes);
+                    break;
+                case SyntaxKind.SourceFile:
+                    if (isExternalModule(<SourceFile>container)) {
+                        declareModuleMember(node, symbolFlags, symbolExcludes);
+                        break;
+                    }
+                    // fall through.
+                default:
+                    if (!blockScopeContainer.locals) {
+                        blockScopeContainer.locals = {};
+                        addToContainerChain(blockScopeContainer);
+                    }
+                    declareSymbol(blockScopeContainer.locals, undefined, node, symbolFlags, symbolExcludes);
+            }
+        }
+
+        function bindBlockScopedVariableDeclaration(node: Declaration) {
+            bindBlockScopedDeclaration(node, SymbolFlags.BlockScopedVariable, SymbolFlags.BlockScopedVariableExcludes);
+        }
+
+        // The binder visits every node in the syntax tree so it is a convenient place to perform a single localized
+        // check for reserved words used as identifiers in strict mode code.
+        function checkStrictModeIdentifier(node: Identifier) {
+            if (inStrictMode &&
+                node.originalKeywordKind >= SyntaxKind.FirstFutureReservedWord &&
+                node.originalKeywordKind <= SyntaxKind.LastFutureReservedWord &&
+                !isIdentifierName(node)) {
+
+                // Report error only if there are no parse errors in file
+                if (!file.parseDiagnostics.length) {
+                    file.bindDiagnostics.push(createDiagnosticForNode(node,
+                        getStrictModeIdentifierMessage(node), declarationNameToString(node)));
+                }
+            }
+        }
+
+        function getStrictModeIdentifierMessage(node: Node) {
+            // Provide specialized messages to help the user understand why we think they're in
+            // strict mode.
+            if (getContainingClass(node)) {
+                return Diagnostics.Identifier_expected_0_is_a_reserved_word_in_strict_mode_Class_definitions_are_automatically_in_strict_mode;
+            }
+
+            if (file.externalModuleIndicator) {
+                return Diagnostics.Identifier_expected_0_is_a_reserved_word_in_strict_mode_Modules_are_automatically_in_strict_mode;
+            }
+
+            return Diagnostics.Identifier_expected_0_is_a_reserved_word_in_strict_mode;
+        }
+
+        function checkStrictModeBinaryExpression(node: BinaryExpression) {
+            if (inStrictMode && isLeftHandSideExpression(node.left) && isAssignmentOperator(node.operatorToken.kind)) {
+                // ECMA 262 (Annex C) The identifier eval or arguments may not appear as the LeftHandSideExpression of an
+                // Assignment operator(11.13) or of a PostfixExpression(11.3)
+                checkStrictModeEvalOrArguments(node, <Identifier>node.left);
+            }
+        }
+
+        function checkStrictModeCatchClause(node: CatchClause) {
+            // It is a SyntaxError if a TryStatement with a Catch occurs within strict code and the Identifier of the
+            // Catch production is eval or arguments
+            if (inStrictMode && node.variableDeclaration) {
+                checkStrictModeEvalOrArguments(node, node.variableDeclaration.name);
+            }
+        }
+
+        function checkStrictModeDeleteExpression(node: DeleteExpression) {
+            // Grammar checking
+            if (inStrictMode && node.expression.kind === SyntaxKind.Identifier) {
+                // When a delete operator occurs within strict mode code, a SyntaxError is thrown if its
+                // UnaryExpression is a direct reference to a variable, function argument, or function name
+                const span = getErrorSpanForNode(file, node.expression);
+                file.bindDiagnostics.push(createFileDiagnostic(file, span.start, span.length, Diagnostics.delete_cannot_be_called_on_an_identifier_in_strict_mode));
+            }
+        }
+
+        function isEvalOrArgumentsIdentifier(node: Node): boolean {
+            return node.kind === SyntaxKind.Identifier &&
+                ((<Identifier>node).text === "eval" || (<Identifier>node).text === "arguments");
+        }
+
+        function checkStrictModeEvalOrArguments(contextNode: Node, name: Node) {
+            if (name && name.kind === SyntaxKind.Identifier) {
+                const identifier = <Identifier>name;
+                if (isEvalOrArgumentsIdentifier(identifier)) {
+                    // We check first if the name is inside class declaration or class expression; if so give explicit message
+                    // otherwise report generic error message.
+                    const span = getErrorSpanForNode(file, name);
+                    file.bindDiagnostics.push(createFileDiagnostic(file, span.start, span.length,
+                        getStrictModeEvalOrArgumentsMessage(contextNode), identifier.text));
+                }
+            }
+        }
+
+        function getStrictModeEvalOrArgumentsMessage(node: Node) {
+            // Provide specialized messages to help the user understand why we think they're in
+            // strict mode.
+            if (getContainingClass(node)) {
+                return Diagnostics.Invalid_use_of_0_Class_definitions_are_automatically_in_strict_mode;
+            }
+
+            if (file.externalModuleIndicator) {
+                return Diagnostics.Invalid_use_of_0_Modules_are_automatically_in_strict_mode;
+            }
+
+            return Diagnostics.Invalid_use_of_0_in_strict_mode;
+        }
+
+        function checkStrictModeFunctionName(node: FunctionLikeDeclaration) {
+            if (inStrictMode) {
+                // It is a SyntaxError if the identifier eval or arguments appears within a FormalParameterList of a strict mode FunctionDeclaration or FunctionExpression (13.1))
+                checkStrictModeEvalOrArguments(node, node.name);
+            }
+        }
+
+        function checkStrictModeNumericLiteral(node: LiteralExpression) {
+            if (inStrictMode && node.flags & NodeFlags.OctalLiteral) {
+                file.bindDiagnostics.push(createDiagnosticForNode(node, Diagnostics.Octal_literals_are_not_allowed_in_strict_mode));
+            }
+        }
+
+        function checkStrictModePostfixUnaryExpression(node: PostfixUnaryExpression) {
+            // Grammar checking
+            // The identifier eval or arguments may not appear as the LeftHandSideExpression of an
+            // Assignment operator(11.13) or of a PostfixExpression(11.3) or as the UnaryExpression
+            // operated upon by a Prefix Increment(11.4.4) or a Prefix Decrement(11.4.5) operator.
+            if (inStrictMode) {
+                checkStrictModeEvalOrArguments(node, <Identifier>node.operand);
+            }
+        }
+
+        function checkStrictModePrefixUnaryExpression(node: PrefixUnaryExpression) {
+            // Grammar checking
+            if (inStrictMode) {
+                if (node.operator === SyntaxKind.PlusPlusToken || node.operator === SyntaxKind.MinusMinusToken) {
+                    checkStrictModeEvalOrArguments(node, <Identifier>node.operand);
+                }
+            }
+        }
+
+        function checkStrictModeWithStatement(node: WithStatement) {
+            // Grammar checking for withStatement
+            if (inStrictMode) {
+                errorOnFirstToken(node, Diagnostics.with_statements_are_not_allowed_in_strict_mode);
+            }
+        }
+
+        function errorOnFirstToken(node: Node, message: DiagnosticMessage, arg0?: any, arg1?: any, arg2?: any) {
+            const span = getSpanOfTokenAtPosition(file, node.pos);
+            file.bindDiagnostics.push(createFileDiagnostic(file, span.start, span.length, message, arg0, arg1, arg2));
+        }
+
+        function getDestructuringParameterName(node: Declaration) {
+            return "__" + indexOf((<SignatureDeclaration>node.parent).parameters, node);
+        }
+
+        function bind(node: Node): void {
+            if (!node) {
+                return;
+            }
+
+            node.parent = parent;
+
+            const savedInStrictMode = inStrictMode;
+            if (!savedInStrictMode) {
+                updateStrictMode(node);
+            }
+
+            // First we bind declaration nodes to a symbol if possible.  We'll both create a symbol
+            // and then potentially add the symbol to an appropriate symbol table. Possible
+            // destination symbol tables are:
+            //
+            //  1) The 'exports' table of the current container's symbol.
+            //  2) The 'members' table of the current container's symbol.
+            //  3) The 'locals' table of the current container.
+            //
+            // However, not all symbols will end up in any of these tables.  'Anonymous' symbols
+            // (like TypeLiterals for example) will not be put in any table.
+            bindWorker(node);
+
+            // Then we recurse into the children of the node to bind them as well.  For certain
+            // symbols we do specialized work when we recurse.  For example, we'll keep track of
+            // the current 'container' node when it changes.  This helps us know which symbol table
+            // a local should go into for example.
+            aggregateTransformFlagsIfNeededAnd(bindChildren, node);
+
+            inStrictMode = savedInStrictMode;
+        }
+
+        function aggregateTransformFlagsIfNeededAnd<T>(cbNode: (node: Node) => T, node: Node): T {
+            return node.transformFlags !== undefined
+                ? skipTransformFlagAggregationAnd(cbNode, node)
+                : aggregateTransformFlagsAnd(cbNode, node);
+        }
+
+        function skipTransformFlagAggregationAnd<T>(cbNode: (node: Node) => T, node: Node): T {
+            if (!skipTransformFlagAggregation) {
+                skipTransformFlagAggregation = true;
+                let result = cbNode(node);
+                skipTransformFlagAggregation = false;
+                return result;
+            }
+
+            return cbNode(node);
+        }
+
+        function aggregateTransformFlagsAnd<T>(cbNode: (node: Node) => T, node: Node): T {
+            if (!skipTransformFlagAggregation) {
+                let savedSubtreeTransformFlags = subtreeTransformFlags;
+                subtreeTransformFlags = 0;
+                let result = cbNode(node);
+                subtreeTransformFlags = savedSubtreeTransformFlags | (computeTransformFlagsForNode(node, subtreeTransformFlags) & ~TransformFlags.NodeExcludes);
+                return result;
+            }
+
+            return cbNode(node);
+        }
+
+        function updateStrictMode(node: Node) {
+            switch (node.kind) {
+                case SyntaxKind.SourceFile:
+                case SyntaxKind.ModuleBlock:
+                    updateStrictModeStatementList((<SourceFile | ModuleBlock>node).statements);
+                    return;
+                case SyntaxKind.Block:
+                    if (isFunctionLike(node.parent)) {
+                        updateStrictModeStatementList((<Block>node).statements);
+                    }
+                    return;
+                case SyntaxKind.ClassDeclaration:
+                case SyntaxKind.ClassExpression:
+                    // All classes are automatically in strict mode in ES6.
+                    inStrictMode = true;
+                    return;
+            }
+        }
+
+        function updateStrictModeStatementList(statements: NodeArray<Statement>) {
+            for (const statement of statements) {
+                if (!isPrologueDirective(statement)) {
+                    return;
+                }
+
+                if (isUseStrictPrologueDirective(<ExpressionStatement>statement)) {
+                    inStrictMode = true;
+                    return;
+                }
+            }
+        }
+
+        /// Should be called only on prologue directives (isPrologueDirective(node) should be true)
+        function isUseStrictPrologueDirective(node: ExpressionStatement): boolean {
+            const nodeText = getTextOfNodeFromSourceText(file.text, node.expression);
+
+            // Note: the node text must be exactly "use strict" or 'use strict'.  It is not ok for the
+            // string to contain unicode escapes (as per ES5).
+            return nodeText === "\"use strict\"" || nodeText === "'use strict'";
+        }
+
+        function bindWorker(node: Node) {
+            switch (node.kind) {
+                /* Strict mode checks */
+                case SyntaxKind.Identifier:
+                    return checkStrictModeIdentifier(<Identifier>node);
+                case SyntaxKind.BinaryExpression:
+                    if (isInJavaScriptFile(node)) {
+                        if (isExportsPropertyAssignment(node)) {
+                            bindExportsPropertyAssignment(<BinaryExpression>node);
+                        }
+                        else if (isModuleExportsAssignment(node)) {
+                            bindModuleExportsAssignment(<BinaryExpression>node);
+                        }
+                    }
+                    return checkStrictModeBinaryExpression(<BinaryExpression>node);
+                case SyntaxKind.CatchClause:
+                    return checkStrictModeCatchClause(<CatchClause>node);
+                case SyntaxKind.DeleteExpression:
+                    return checkStrictModeDeleteExpression(<DeleteExpression>node);
+                case SyntaxKind.NumericLiteral:
+                    return checkStrictModeNumericLiteral(<LiteralExpression>node);
+                case SyntaxKind.PostfixUnaryExpression:
+                    return checkStrictModePostfixUnaryExpression(<PostfixUnaryExpression>node);
+                case SyntaxKind.PrefixUnaryExpression:
+                    return checkStrictModePrefixUnaryExpression(<PrefixUnaryExpression>node);
+                case SyntaxKind.WithStatement:
+                    return checkStrictModeWithStatement(<WithStatement>node);
+                case SyntaxKind.ThisKeyword:
+                    seenThisKeyword = true;
+                    return;
+
+                case SyntaxKind.TypeParameter:
+                    return declareSymbolAndAddToSymbolTable(<Declaration>node, SymbolFlags.TypeParameter, SymbolFlags.TypeParameterExcludes);
+                case SyntaxKind.Parameter:
+                    return bindParameter(<ParameterDeclaration>node);
+                case SyntaxKind.VariableDeclaration:
+                case SyntaxKind.BindingElement:
+                    return bindVariableDeclarationOrBindingElement(<VariableDeclaration | BindingElement>node);
+                case SyntaxKind.PropertyDeclaration:
+                    return bindPropertyOrMethodOrAccessor(<Declaration>node, SymbolFlags.Property, SymbolFlags.PropertyExcludes);
+                case SyntaxKind.PropertySignature:
+                    return bindPropertyOrMethodOrAccessor(<Declaration>node, SymbolFlags.Property | ((<PropertySignature>node).questionToken ? SymbolFlags.Optional : SymbolFlags.None), SymbolFlags.PropertyExcludes);
+                case SyntaxKind.PropertyAssignment:
+                case SyntaxKind.ShorthandPropertyAssignment:
+                    return bindPropertyOrMethodOrAccessor(<Declaration>node, SymbolFlags.Property, SymbolFlags.PropertyExcludes);
+                case SyntaxKind.EnumMember:
+                    return bindPropertyOrMethodOrAccessor(<Declaration>node, SymbolFlags.EnumMember, SymbolFlags.EnumMemberExcludes);
+                case SyntaxKind.CallSignature:
+                case SyntaxKind.ConstructSignature:
+                case SyntaxKind.IndexSignature:
+                    return declareSymbolAndAddToSymbolTable(<Declaration>node, SymbolFlags.Signature, SymbolFlags.None);
+                case SyntaxKind.MethodDeclaration:
+                case SyntaxKind.MethodSignature:
+                    // If this is an ObjectLiteralExpression method, then it sits in the same space
+                    // as other properties in the object literal.  So we use SymbolFlags.PropertyExcludes
+                    // so that it will conflict with any other object literal members with the same
+                    // name.
+                    return bindPropertyOrMethodOrAccessor(<Declaration>node, SymbolFlags.Method | ((<MethodDeclaration>node).questionToken ? SymbolFlags.Optional : SymbolFlags.None),
+                        isObjectLiteralMethod(node) ? SymbolFlags.PropertyExcludes : SymbolFlags.MethodExcludes);
+                case SyntaxKind.FunctionDeclaration:
+                    checkStrictModeFunctionName(<FunctionDeclaration>node);
+                    return declareSymbolAndAddToSymbolTable(<Declaration>node, SymbolFlags.Function, SymbolFlags.FunctionExcludes);
+                case SyntaxKind.Constructor:
+                    return declareSymbolAndAddToSymbolTable(<Declaration>node, SymbolFlags.Constructor, /*symbolExcludes:*/ SymbolFlags.None);
+                case SyntaxKind.GetAccessor:
+                    return bindPropertyOrMethodOrAccessor(<Declaration>node, SymbolFlags.GetAccessor, SymbolFlags.GetAccessorExcludes);
+                case SyntaxKind.SetAccessor:
+                    return bindPropertyOrMethodOrAccessor(<Declaration>node, SymbolFlags.SetAccessor, SymbolFlags.SetAccessorExcludes);
+                case SyntaxKind.FunctionType:
+                case SyntaxKind.ConstructorType:
+                    return bindFunctionOrConstructorType(<SignatureDeclaration>node);
+                case SyntaxKind.TypeLiteral:
+                    return bindAnonymousDeclaration(<TypeLiteralNode>node, SymbolFlags.TypeLiteral, "__type");
+                case SyntaxKind.ObjectLiteralExpression:
+                    return bindObjectLiteralExpression(<ObjectLiteralExpression>node);
+                case SyntaxKind.FunctionExpression:
+                case SyntaxKind.ArrowFunction:
+                    checkStrictModeFunctionName(<FunctionExpression>node);
+                    const bindingName = (<FunctionExpression>node).name ? (<FunctionExpression>node).name.text : "__function";
+                    return bindAnonymousDeclaration(<FunctionExpression>node, SymbolFlags.Function, bindingName);
+
+                case SyntaxKind.CallExpression:
+                    if (isInJavaScriptFile(node)) {
+                        bindCallExpression(<CallExpression>node);
+                    }
+                    break;
+
+                // Members of classes, interfaces, and modules
+                case SyntaxKind.ClassExpression:
+                case SyntaxKind.ClassDeclaration:
+                    return bindClassLikeDeclaration(<ClassLikeDeclaration>node);
+                case SyntaxKind.InterfaceDeclaration:
+                    return bindBlockScopedDeclaration(<Declaration>node, SymbolFlags.Interface, SymbolFlags.InterfaceExcludes);
+                case SyntaxKind.TypeAliasDeclaration:
+                    return bindBlockScopedDeclaration(<Declaration>node, SymbolFlags.TypeAlias, SymbolFlags.TypeAliasExcludes);
+                case SyntaxKind.EnumDeclaration:
+                    return bindEnumDeclaration(<EnumDeclaration>node);
+                case SyntaxKind.ModuleDeclaration:
+                    return bindModuleDeclaration(<ModuleDeclaration>node);
+
+                // Imports and exports
+                case SyntaxKind.ImportEqualsDeclaration:
+                case SyntaxKind.NamespaceImport:
+                case SyntaxKind.ImportSpecifier:
+                case SyntaxKind.ExportSpecifier:
+                    return declareSymbolAndAddToSymbolTable(<Declaration>node, SymbolFlags.Alias, SymbolFlags.AliasExcludes);
+                case SyntaxKind.ImportClause:
+                    return bindImportClause(<ImportClause>node);
+                case SyntaxKind.ExportDeclaration:
+                    return bindExportDeclaration(<ExportDeclaration>node);
+                case SyntaxKind.ExportAssignment:
+                    return bindExportAssignment(<ExportAssignment>node);
+                case SyntaxKind.SourceFile:
+                    return bindSourceFileIfExternalModule();
+            }
+        }
+
+        function bindSourceFileIfExternalModule() {
+            setExportContextFlag(file);
+            if (isExternalModule(file)) {
+                bindSourceFileAsExternalModule();
+            }
+        }
+
+        function bindSourceFileAsExternalModule() {
+            bindAnonymousDeclaration(file, SymbolFlags.ValueModule, `"${removeFileExtension(file.fileName) }"`);
+        }
+
+        function bindExportAssignment(node: ExportAssignment | BinaryExpression) {
+            const boundExpression = node.kind === SyntaxKind.ExportAssignment ? (<ExportAssignment>node).expression : (<BinaryExpression>node).right;
+            if (!container.symbol || !container.symbol.exports) {
+                // Export assignment in some sort of block construct
+                bindAnonymousDeclaration(node, SymbolFlags.Alias, getDeclarationName(node));
+            }
+            else if (boundExpression.kind === SyntaxKind.Identifier) {
+                // An export default clause with an identifier exports all meanings of that identifier
+                declareSymbol(container.symbol.exports, container.symbol, node, SymbolFlags.Alias, SymbolFlags.PropertyExcludes | SymbolFlags.AliasExcludes);
+            }
+            else {
+                // An export default clause with an expression exports a value
+                declareSymbol(container.symbol.exports, container.symbol, node, SymbolFlags.Property, SymbolFlags.PropertyExcludes | SymbolFlags.AliasExcludes);
+            }
+        }
+
+        function bindExportDeclaration(node: ExportDeclaration) {
+            if (!container.symbol || !container.symbol.exports) {
+                // Export * in some sort of block construct
+                bindAnonymousDeclaration(node, SymbolFlags.ExportStar, getDeclarationName(node));
+            }
+            else if (!node.exportClause) {
+                // All export * declarations are collected in an __export symbol
+                declareSymbol(container.symbol.exports, container.symbol, node, SymbolFlags.ExportStar, SymbolFlags.None);
+            }
+        }
+
+        function bindImportClause(node: ImportClause) {
+            if (node.name) {
+                declareSymbolAndAddToSymbolTable(node, SymbolFlags.Alias, SymbolFlags.AliasExcludes);
+            }
+        }
+
+        function setCommonJsModuleIndicator(node: Node) {
+            if (!file.commonJsModuleIndicator) {
+                file.commonJsModuleIndicator = node;
+                bindSourceFileAsExternalModule();
+            }
+        }
+
+        function bindExportsPropertyAssignment(node: BinaryExpression) {
+            // When we create a property via 'exports.foo = bar', the 'exports.foo' property access
+            // expression is the declaration
+            setCommonJsModuleIndicator(node);
+            declareSymbol(file.symbol.exports, file.symbol, <PropertyAccessExpression>node.left, SymbolFlags.Property | SymbolFlags.Export, SymbolFlags.None);
+        }
+
+        function bindModuleExportsAssignment(node: BinaryExpression) {
+            // 'module.exports = expr' assignment
+            setCommonJsModuleIndicator(node);
+            bindExportAssignment(node);
+        }
+
+        function bindCallExpression(node: CallExpression) {
+            // We're only inspecting call expressions to detect CommonJS modules, so we can skip
+            // this check if we've already seen the module indicator
+            if (!file.commonJsModuleIndicator && isRequireCall(node)) {
+                setCommonJsModuleIndicator(node);
+            }
+        }
+
+        function bindClassLikeDeclaration(node: ClassLikeDeclaration) {
+            if (node.kind === SyntaxKind.ClassDeclaration) {
+                bindBlockScopedDeclaration(node, SymbolFlags.Class, SymbolFlags.ClassExcludes);
+            }
+            else {
+                const bindingName = node.name ? node.name.text : "__class";
+                bindAnonymousDeclaration(node, SymbolFlags.Class, bindingName);
+                // Add name of class expression into the map for semantic classifier
+                if (node.name) {
+                    classifiableNames[node.name.text] = node.name.text;
+                }
+            }
+
+            const symbol = node.symbol;
+
+            // TypeScript 1.0 spec (April 2014): 8.4
+            // Every class automatically contains a static property member named 'prototype', the
+            // type of which is an instantiation of the class type with type Any supplied as a type
+            // argument for each type parameter. It is an error to explicitly declare a static
+            // property member with the name 'prototype'.
+            //
+            // Note: we check for this here because this class may be merging into a module.  The
+            // module might have an exported variable called 'prototype'.  We can't allow that as
+            // that would clash with the built-in 'prototype' for the class.
+            const prototypeSymbol = createSymbol(SymbolFlags.Property | SymbolFlags.Prototype, "prototype");
+            if (hasProperty(symbol.exports, prototypeSymbol.name)) {
+                if (node.name) {
+                    node.name.parent = node;
+                }
+                file.bindDiagnostics.push(createDiagnosticForNode(symbol.exports[prototypeSymbol.name].declarations[0],
+                    Diagnostics.Duplicate_identifier_0, prototypeSymbol.name));
+            }
+            symbol.exports[prototypeSymbol.name] = prototypeSymbol;
+            prototypeSymbol.parent = symbol;
+        }
+
+        function bindEnumDeclaration(node: EnumDeclaration) {
+            return isConst(node)
+                ? bindBlockScopedDeclaration(node, SymbolFlags.ConstEnum, SymbolFlags.ConstEnumExcludes)
+                : bindBlockScopedDeclaration(node, SymbolFlags.RegularEnum, SymbolFlags.RegularEnumExcludes);
+        }
+
+        function bindVariableDeclarationOrBindingElement(node: VariableDeclaration | BindingElement) {
+            if (inStrictMode) {
+                checkStrictModeEvalOrArguments(node, node.name);
+            }
+
+            if (!isBindingPattern(node.name)) {
+                if (isBlockOrCatchScoped(node)) {
+                    bindBlockScopedVariableDeclaration(node);
+                }
+                else if (isParameterDeclaration(node)) {
+                    // It is safe to walk up parent chain to find whether the node is a destructing parameter declaration
+                    // because its parent chain has already been set up, since parents are set before descending into children.
+                    //
+                    // If node is a binding element in parameter declaration, we need to use ParameterExcludes.
+                    // Using ParameterExcludes flag allows the compiler to report an error on duplicate identifiers in Parameter Declaration
+                    // For example:
+                    //      function foo([a,a]) {} // Duplicate Identifier error
+                    //      function bar(a,a) {}   // Duplicate Identifier error, parameter declaration in this case is handled in bindParameter
+                    //                             // which correctly set excluded symbols
+                    declareSymbolAndAddToSymbolTable(node, SymbolFlags.FunctionScopedVariable, SymbolFlags.ParameterExcludes);
+                }
+                else {
+                    declareSymbolAndAddToSymbolTable(node, SymbolFlags.FunctionScopedVariable, SymbolFlags.FunctionScopedVariableExcludes);
+                }
+            }
+        }
+
+        function bindParameter(node: ParameterDeclaration) {
+            if (inStrictMode) {
+                // It is a SyntaxError if the identifier eval or arguments appears within a FormalParameterList of a
+                // strict mode FunctionLikeDeclaration or FunctionExpression(13.1)
+                checkStrictModeEvalOrArguments(node, node.name);
+            }
+
+            if (isBindingPattern(node.name)) {
+                bindAnonymousDeclaration(node, SymbolFlags.FunctionScopedVariable, getDestructuringParameterName(node));
+            }
+            else {
+                declareSymbolAndAddToSymbolTable(node, SymbolFlags.FunctionScopedVariable, SymbolFlags.ParameterExcludes);
+            }
+
+            // If this is a property-parameter, then also declare the property symbol into the
+            // containing class.
+            if (node.flags & NodeFlags.AccessibilityModifier &&
+                node.parent.kind === SyntaxKind.Constructor &&
+                isClassLike(node.parent.parent)) {
+
+                const classDeclaration = <ClassLikeDeclaration>node.parent.parent;
+                declareSymbol(classDeclaration.symbol.members, classDeclaration.symbol, node, SymbolFlags.Property, SymbolFlags.PropertyExcludes);
+            }
+        }
+
+        function bindPropertyOrMethodOrAccessor(node: Declaration, symbolFlags: SymbolFlags, symbolExcludes: SymbolFlags) {
+            return hasDynamicName(node)
+                ? bindAnonymousDeclaration(node, symbolFlags, "__computed")
+                : declareSymbolAndAddToSymbolTable(node, symbolFlags, symbolExcludes);
+        }
+
+        // reachability checks
+
+        function pushNamedLabel(name: Identifier): boolean {
+            initializeReachabilityStateIfNecessary();
+
+            if (hasProperty(labelIndexMap, name.text)) {
+                return false;
+            }
+            labelIndexMap[name.text] = labelStack.push(Reachability.Unintialized) - 1;
+            return true;
+        }
+
+        function pushImplicitLabel(): number {
+            initializeReachabilityStateIfNecessary();
+
+            const index = labelStack.push(Reachability.Unintialized) - 1;
+            implicitLabels.push(index);
+            return index;
+        }
+
+        function popNamedLabel(label: Identifier, outerState: Reachability): void {
+            const index = labelIndexMap[label.text];
+            Debug.assert(index !== undefined);
+            Debug.assert(labelStack.length == index + 1);
+
+            labelIndexMap[label.text] = undefined;
+
+            setCurrentStateAtLabel(labelStack.pop(), outerState, label);
+        }
+
+        function popImplicitLabel(implicitLabelIndex: number, outerState: Reachability): void {
+            if (labelStack.length !== implicitLabelIndex + 1) {
+                Debug.assert(false, `Label stack: ${labelStack.length}, index:${implicitLabelIndex}`);
+            }
+
+            const i = implicitLabels.pop();
+
+            if (implicitLabelIndex !== i) {
+                Debug.assert(false, `i: ${i}, index: ${implicitLabelIndex}`);
+            }
+
+            setCurrentStateAtLabel(labelStack.pop(), outerState, /*name*/ undefined);
+        }
+
+        function setCurrentStateAtLabel(innerMergedState: Reachability, outerState: Reachability, label: Identifier): void {
+            if (innerMergedState === Reachability.Unintialized) {
+                if (label && !options.allowUnusedLabels) {
+                    file.bindDiagnostics.push(createDiagnosticForNode(label, Diagnostics.Unused_label));
+                }
+                currentReachabilityState = outerState;
+            }
+            else {
+                currentReachabilityState = or(innerMergedState, outerState);
+            }
+        }
+
+        function jumpToLabel(label: Identifier, outerState: Reachability): boolean {
+            initializeReachabilityStateIfNecessary();
+
+            const index = label ? labelIndexMap[label.text] : lastOrUndefined(implicitLabels);
+            if (index === undefined) {
+                // reference to unknown label or
+                // break/continue used outside of loops
+                return false;
+            }
+            const stateAtLabel = labelStack[index];
+            labelStack[index] = stateAtLabel === Reachability.Unintialized ? outerState : or(stateAtLabel, outerState);
+            return true;
+        }
+
+        function checkUnreachable(node: Node): boolean {
+            switch (currentReachabilityState) {
+                case Reachability.Unreachable:
+                    const reportError =
+                        // report error on all statements except empty ones
+                        (isStatement(node) && node.kind !== SyntaxKind.EmptyStatement) ||
+                        // report error on class declarations
+                        node.kind === SyntaxKind.ClassDeclaration ||
+                        // report error on instantiated modules or const-enums only modules if preserveConstEnums is set
+                        (node.kind === SyntaxKind.ModuleDeclaration && shouldReportErrorOnModuleDeclaration(<ModuleDeclaration>node)) ||
+                        // report error on regular enums and const enums if preserveConstEnums is set
+                        (node.kind === SyntaxKind.EnumDeclaration && (!isConstEnumDeclaration(node) || options.preserveConstEnums));
+
+                    if (reportError) {
+                        currentReachabilityState = Reachability.ReportedUnreachable;
+
+                        // unreachable code is reported if
+                        // - user has explicitly asked about it AND
+                        // - statement is in not ambient context (statements in ambient context is already an error 
+                        //   so we should not report extras) AND
+                        //   - node is not variable statement OR
+                        //   - node is block scoped variable statement OR
+                        //   - node is not block scoped variable statement and at least one variable declaration has initializer
+                        //   Rationale: we don't want to report errors on non-initialized var's since they are hoisted
+                        //   On the other side we do want to report errors on non-initialized 'lets' because of TDZ
+                        const reportUnreachableCode =
+                            !options.allowUnreachableCode &&
+                            !isInAmbientContext(node) &&
+                            (
+                                node.kind !== SyntaxKind.VariableStatement ||
+                                getCombinedNodeFlags((<VariableStatement>node).declarationList) & NodeFlags.BlockScoped ||
+                                forEach((<VariableStatement>node).declarationList.declarations, d => d.initializer)
+                            );
+
+                        if (reportUnreachableCode) {
+                            errorOnFirstToken(node, Diagnostics.Unreachable_code_detected);
+                        }
+                    }
+                case Reachability.ReportedUnreachable:
+                    return true;
+                default:
+                    return false;
+            }
+
+            function shouldReportErrorOnModuleDeclaration(node: ModuleDeclaration): boolean {
+                const instanceState = getModuleInstanceState(node);
+                return instanceState === ModuleInstanceState.Instantiated || (instanceState === ModuleInstanceState.ConstEnumOnly && options.preserveConstEnums);
+            }
+        }
+
+        function initializeReachabilityStateIfNecessary(): void {
+            if (labelIndexMap) {
+                return;
+            }
+            currentReachabilityState = Reachability.Reachable;
+            labelIndexMap = {};
+            labelStack = [];
+            implicitLabels = [];
+        }
+    }
+
+    /**
+      * Computes the transform flags for a node, given the transform flags of its subtree
+      * @param node The node to analyze
+      * @param subtreeFlags Transform flags computed for this node's subtree
+      */
+    export function computeTransformFlagsForNode(node: Node, subtreeFlags: TransformFlags) {
+        Debug.assert((subtreeFlags & TransformFlags.NodeExcludes) == 0, "Subtree includes a `ThisNode...` flag.");
+
+        if (node.flags & NodeFlags.Ambient) {
+            return node.transformFlags = TransformFlags.ThisNodeIsTypeScript;
+        }
+
+        // Mark transformations needed for each node
+        let transformFlags: TransformFlags;
+        let excludeFlags: TransformFlags;
+        let kind = node.kind;
+        switch (kind) {
+            case SyntaxKind.PublicKeyword:
+            case SyntaxKind.PrivateKeyword:
+            case SyntaxKind.ProtectedKeyword:
+            case SyntaxKind.AbstractKeyword:
+            case SyntaxKind.DeclareKeyword:
+            case SyntaxKind.AsyncKeyword:
+            case SyntaxKind.ConstKeyword:
+            case SyntaxKind.AwaitExpression:
+            case SyntaxKind.EnumDeclaration:
+            case SyntaxKind.EnumMember:
+            case SyntaxKind.TypeAssertionExpression:
+            case SyntaxKind.AsExpression:
+                // These nodes are TypeScript syntax.
+                transformFlags |= TransformFlags.TypeScript;
+                break;
+
+            case SyntaxKind.JsxElement:
+            case SyntaxKind.JsxSelfClosingElement:
+            case SyntaxKind.JsxOpeningElement:
+            case SyntaxKind.JsxText:
+            case SyntaxKind.JsxClosingElement:
+            case SyntaxKind.JsxAttribute:
+            case SyntaxKind.JsxSpreadAttribute:
+            case SyntaxKind.JsxExpression:
+                // These nodes are Jsx syntax.
+                transformFlags |= TransformFlags.ThisNodeIsJsx;
+                break;
+
+            case SyntaxKind.NoSubstitutionTemplateLiteral:
+            case SyntaxKind.TemplateHead:
+            case SyntaxKind.TemplateMiddle:
+            case SyntaxKind.TemplateTail:
+            case SyntaxKind.TemplateExpression:
+            case SyntaxKind.TaggedTemplateExpression:
+            case SyntaxKind.ShorthandPropertyAssignment:
+            case SyntaxKind.ForOfStatement:
+            case SyntaxKind.YieldExpression:
+                // These nodes are ES6 syntax.
+                transformFlags |= TransformFlags.ThisNodeIsES6;
+                break;
+
+
+            case SyntaxKind.AnyKeyword:
+            case SyntaxKind.NumberKeyword:
+            case SyntaxKind.StringKeyword:
+            case SyntaxKind.BooleanKeyword:
+            case SyntaxKind.SymbolKeyword:
+            case SyntaxKind.VoidKeyword:
+            case SyntaxKind.TypeParameter:
+            case SyntaxKind.PropertySignature:
+            case SyntaxKind.MethodSignature:
+            case SyntaxKind.CallSignature:
+            case SyntaxKind.ConstructSignature:
+            case SyntaxKind.IndexSignature:
+            case SyntaxKind.TypePredicate:
+            case SyntaxKind.TypeReference:
+            case SyntaxKind.FunctionType:
+            case SyntaxKind.ConstructorType:
+            case SyntaxKind.TypeQuery:
+            case SyntaxKind.TypeLiteral:
+            case SyntaxKind.ArrayType:
+            case SyntaxKind.TupleType:
+            case SyntaxKind.UnionType:
+            case SyntaxKind.IntersectionType:
+            case SyntaxKind.ParenthesizedType:
+            case SyntaxKind.InterfaceDeclaration:
+            case SyntaxKind.TypeAliasDeclaration:
+                // Types and signatures are TypeScript syntax, and exclude all other facts.
+                excludeFlags = TransformFlags.TypeExcludes;
+                transformFlags |= TransformFlags.ThisNodeIsTypeScript;
+                break;
+
+            case SyntaxKind.ComputedPropertyName:
+                // Even though computed property names are ES6, we don't treat them as such.
+                // This is so that they can flow through PropertyName transforms unaffected.
+                // Instead, we mark the container as ES6, so that it can properly handle the transform.
+                transformFlags |= TransformFlags.ContainsComputedPropertyName;
+                break;
+
+            case SyntaxKind.SpreadElementExpression:
+                // This node is ES6 syntax, but is handled by a containing node.
+                transformFlags |= TransformFlags.ContainsSpreadElementExpression;
+                break;
+
+            case SyntaxKind.SuperKeyword:
+                // This node is ES6 syntax.
+                transformFlags |= TransformFlags.ThisNodeIsES6;
+                break;
+
+            case SyntaxKind.ThisKeyword:
+                // Mark this node and its ancestors as containing a lexical `this` keyword.
+                transformFlags |= TransformFlags.ContainsLexicalThis;
+                break;
+
+            case SyntaxKind.ObjectBindingPattern:
+            case SyntaxKind.ArrayBindingPattern:
+                // These nodes are ES6 syntax.
+                transformFlags |= TransformFlags.ThisNodeIsES6;
+                break;
+
+            case SyntaxKind.ObjectLiteralExpression:
+                excludeFlags = TransformFlags.ObjectLiteralExpressionExcludes;
+                if (subtreeFlags & TransformFlags.ContainsComputedPropertyName) {
+                    // If an ObjectLiteralExpression contains a ComputedPropertyName, then it
+                    // is an ES6 node.
+                    transformFlags |= TransformFlags.ThisNodeIsES6;
+                }
+                break;
+
+            case SyntaxKind.CallExpression:
+                excludeFlags = TransformFlags.ArrayLiteralOrCallOrNewExpressionExcludes;
+                if (subtreeFlags & TransformFlags.ContainsSpreadElementExpression ||
+                    (<CallExpression>node).expression.kind === SyntaxKind.SuperKeyword ||
+                    (<CallExpression>node).expression.kind === SyntaxKind.PropertyAccessExpression &&
+                    (<PropertyAccessExpression>(<CallExpression>node).expression).expression.kind === SyntaxKind.SuperKeyword) {
+                    // If the this node contains a SpreadElementExpression, or is a super call, then it is an ES6
+                    // node.
+                    transformFlags |= TransformFlags.ThisNodeIsES6;
+                }
+                break;
+
+            case SyntaxKind.ArrayLiteralExpression:
+            case SyntaxKind.NewExpression:
+                excludeFlags = TransformFlags.ArrayLiteralOrCallOrNewExpressionExcludes;
+                if (subtreeFlags & TransformFlags.ContainsSpreadElementExpression) {
+                    // If the this node contains a SpreadElementExpression, then it is an ES6
+                    // node.
+                    transformFlags |= TransformFlags.ThisNodeIsES6;
+                }
+                break;
+
+            case SyntaxKind.Decorator:
+                // This node is TypeScript syntax, and marks its container as also being TypeScript syntax.
+                transformFlags |= TransformFlags.ThisNodeIsTypeScript | TransformFlags.ContainsDecorator;
+                break;
+
+            case SyntaxKind.ModuleDeclaration:
+                // This node is TypeScript syntax, and excludes markers that should not escape the module scope.
+                excludeFlags = TransformFlags.ModuleScopeExcludes;
+                transformFlags |= TransformFlags.ThisNodeIsTypeScript;
+                break;
+
+            case SyntaxKind.ParenthesizedExpression:
+                // If the node is synthesized, it means the emitter put the parentheses there,
+                // not the user. If we didn't want them, the emitter would not have put them
+                // there.
+                if (!nodeIsSynthesized(node) && (isTypeAssertionExpression((<ParenthesizedExpression>node).expression) || isAsExpression((<ParenthesizedExpression>node).expression))) {
+                    transformFlags = TransformFlags.ThisNodeIsTypeScript;
+                }
+                break;
+
+            case SyntaxKind.ExpressionStatement:
+                if (node.flags & NodeFlags.Generated) {
+                    let expression = (<ExpressionStatement>node).expression;
+                    if (isCallExpression(expression) && isSuperKeyword(expression.expression)) {
+                        transformFlags |= TransformFlags.ThisNodeIsES6;
+                    }
+                }
+
+                break;
+
+            case SyntaxKind.BinaryExpression:
+                if (isDestructuringAssignment(node)) {
+                    // Destructuring assignments are ES6 syntax.
+                    transformFlags |= TransformFlags.ThisNodeIsES6;
+                }
+                else if ((<BinaryExpression>node).operatorToken.kind === SyntaxKind.AsteriskAsteriskToken ||
+                    (<BinaryExpression>node).operatorToken.kind === SyntaxKind.AsteriskAsteriskEqualsToken) {
+                    // Exponentiation is ES7 syntax.
+                    transformFlags |= TransformFlags.ThisNodeIsTypeScript;
+                }
+
+                break;
+
+            case SyntaxKind.Parameter:
+                // If the parameter has a question token, then it is TypeScript syntax.
+                if ((<ParameterDeclaration>node).questionToken) {
+                    transformFlags |= TransformFlags.ThisNodeIsTypeScript;
+                }
+
+                // If a parameter has an accessibility modifier, then it is TypeScript syntax.
+                if ((<ParameterDeclaration>node).flags & NodeFlags.AccessibilityModifier) {
+                    transformFlags |= TransformFlags.ThisNodeIsTypeScript | TransformFlags.ContainsParameterPropertyAssignment;
+                }
+
+                // If a parameter has an initializer, a binding pattern or a dotDotDot token, then
+                // it is ES6 syntax and its container must emit default value assignments or parameter destructuring downlevel.
+                if ((<ParameterDeclaration>node).initializer ||
+                    isBindingPattern((<ParameterDeclaration>node).name) ||
+                    (<ParameterDeclaration>node).dotDotDotToken) {
+                    transformFlags |= TransformFlags.ThisNodeIsES6 | TransformFlags.ContainsDefaultValueAssignments;
+                }
+
+                break;
+
+            case SyntaxKind.ArrowFunction:
+                // An ArrowFunction is ES6 syntax, and excludes markers that should not escape the scope of an ArrowFunction.
+                excludeFlags = TransformFlags.ArrowFunctionExcludes;
+                transformFlags = TransformFlags.ThisNodeIsES6;
+
+                // If an ArrowFunction contains a lexical this, its container must capture the lexical this.
+                if (subtreeFlags & TransformFlags.ContainsLexicalThis) {
+                    transformFlags |= TransformFlags.ContainsCapturedLexicalThis;
+                }
+
+                // An async arrow function is TypeScript syntax.
+                if (node.flags & NodeFlags.Async) {
+                    transformFlags |= TransformFlags.ThisNodeIsTypeScript;
+                }
+
+                break;
+
+            case SyntaxKind.FunctionExpression:
+                // A FunctionExpression excludes markers that should not escape the scope of a FunctionExpression.
+                excludeFlags = TransformFlags.FunctionDeclarationOrExpressionExcludes;
+
+                // If a FunctionExpression contains an asterisk token, or its subtree has marked the container
+                // as needing to capture the lexical this, then this node is ES6 syntax.
+                if ((<FunctionLikeDeclaration>node).asteriskToken || transformFlags & (TransformFlags.ContainsCapturedLexicalThis | TransformFlags.ContainsDefaultValueAssignments)) {
+                    transformFlags |= TransformFlags.ThisNodeIsES6;
+                }
+
+                // An async function expression is TypeScript syntax.
+                if (node.flags & NodeFlags.Async) {
+                    transformFlags |= TransformFlags.ThisNodeIsTypeScript;
+                }
+
+                break;
+
+            case SyntaxKind.FunctionDeclaration:
+                // A FunctionDeclaration excludes markers that should not escape the scope of a FunctionDeclaration.
+                excludeFlags = TransformFlags.FunctionDeclarationOrExpressionExcludes;
+
+                // A FunctionDeclaration without a body is an overload and is TypeScript syntax.
+                if (!(<FunctionDeclaration>node).body) {
+                    transformFlags = TransformFlags.ThisNodeIsTypeScript;
+                    break;
+                }
+
+                // If a FunctionDeclaration has an asterisk token, is exported, or its
+                // subtree has marked the container as needing to capture the lexical `this`,
+                // then this node is ES6 syntax.
+                if ((<FunctionLikeDeclaration>node).asteriskToken
+                    || node.flags & NodeFlags.Export
+                    || subtreeFlags & (TransformFlags.ContainsCapturedLexicalThis | TransformFlags.ContainsDefaultValueAssignments)) {
+                    transformFlags |= TransformFlags.ThisNodeIsES6;
+                }
+
+                // An async function declaration is TypeScript syntax.
+                if (node.flags & NodeFlags.Async) {
+                    transformFlags |= TransformFlags.ThisNodeIsTypeScript;
+                }
+
+                break;
+
+            case SyntaxKind.VariableDeclaration:
+                // A VariableDeclaration with a binding pattern is ES6 syntax.
+                if (isBindingPattern((<VariableDeclaration>node).name)) {
+                    transformFlags |= TransformFlags.ThisNodeIsES6;
+                }
+
+                break;
+
+            case SyntaxKind.VariableDeclarationList:
+                // If a VariableDeclarationList is `let` or `const`, then it is ES6 syntax.
+                if (node.flags & (NodeFlags.Let | NodeFlags.Const)) {
+                    transformFlags |= TransformFlags.ThisNodeIsES6;
+                }
+
+                break;
+
+            case SyntaxKind.VariableStatement:
+                // If a VariableStatement is exported, then it is ES6 syntax.
+                if (node.flags & NodeFlags.Export) {
+                    transformFlags |= TransformFlags.ThisNodeIsES6;
+                }
+
+                break;
+
+            case SyntaxKind.ClassDeclaration:
+            case SyntaxKind.ClassExpression:
+                // A ClassDeclarations or ClassExpression is ES6 syntax.
+                excludeFlags = TransformFlags.ClassDeclarationOrExpressionExcludes;
+                transformFlags = TransformFlags.ThisNodeIsES6;
+
+                // A class with a parameter property assignment, property initializer, or decorator is
+                // TypeScript syntax.
+                if (subtreeFlags & TransformFlags.TypeScriptClassSyntaxExtensionsMask) {
+                    transformFlags |= TransformFlags.ThisNodeIsTypeScript;
+                }
+
+                break;
+
+            case SyntaxKind.HeritageClause:
+                // An `extends` HertiageClause is ES6 syntax.
+                if ((<HeritageClause>node).token === SyntaxKind.ExtendsKeyword) {
+                    transformFlags |= TransformFlags.ThisNodeIsES6;
+                }
+
+                // An `implements` HeritageClause, or an `extends` HeritageClause with more than
+                // one type must be TypeScript syntax.
+                if ((<HeritageClause>node).token !== SyntaxKind.ExtendsKeyword ||
+                    (<HeritageClause>node).types.length > 1) {
+                    transformFlags |= TransformFlags.ThisNodeIsTypeScript;
+                }
+
+                break;
+
+            case SyntaxKind.ExpressionWithTypeArguments:
+                // An ExpressionWithTypeArguments is ES6 syntax, as it is used in the
+                // extends clause of a class.
+                transformFlags |= TransformFlags.ThisNodeIsES6;
+
+                // If an ExpressionWithTypeArguments contains type arguments, then it
+                // is TypeScript syntax.
+                if ((<ExpressionWithTypeArguments>node).typeArguments) {
+                    transformFlags |= TransformFlags.ThisNodeIsTypeScript;
+                }
+
+                break;
+
+            case SyntaxKind.Constructor:
+                // A Constructor is ES6 syntax.
+                excludeFlags = TransformFlags.ConstructorExcludes;
+                transformFlags |= TransformFlags.ThisNodeIsES6;
+
+                // An overload constructor is TypeScript syntax.
+                if (!(<ConstructorDeclaration>node).body) {
+                    transformFlags |= TransformFlags.ThisNodeIsTypeScript;
+                }
+
+                break;
+
+            case SyntaxKind.PropertyDeclaration:
+                // A PropertyDeclaration is TypeScript syntax.
+                transformFlags |= TransformFlags.ThisNodeIsTypeScript;
+
+                // If the PropertyDeclaration has an initializer, we need to inform its ancestor
+                // so that it handle the transformation.
+                if ((<PropertyDeclaration>node).initializer) {
+                    transformFlags |= TransformFlags.ContainsPropertyInitializer;
+                }
+
+                break;
+
+            case SyntaxKind.MethodDeclaration:
+                // A MethodDeclaration is ES6 syntax.
+                excludeFlags = TransformFlags.MethodDeclarationExcludes;
+                transformFlags |= TransformFlags.ThisNodeIsES6;
+
+                // A MethodDeclaration is TypeScript syntax if it is either async, abstract, overloaded,
+                // generic, or has both a computed property name and a decorator.
+                if ((<MethodDeclaration>node).body === undefined ||
+                    (<MethodDeclaration>node).typeParameters !== undefined ||
+                    node.flags & (NodeFlags.Async | NodeFlags.Abstract) ||
+                    subtreeFlags & TransformFlags.ContainsDecorator &&
+                    subtreeFlags & TransformFlags.ContainsComputedPropertyName) {
+                    transformFlags |= TransformFlags.ThisNodeIsTypeScript;
+                }
+
+                break;
+
+            case SyntaxKind.GetAccessor:
+            case SyntaxKind.SetAccessor:
+                // A GetAccessor or SetAccessor is ES5 syntax.
+                excludeFlags = TransformFlags.GetOrSetAccessorExcludes;
+
+                // A GetAccessor or SetAccessor is TypeScript syntax if it is either abstract,
+                // or has both a computed property name and a decorator.
+                if (node.flags & NodeFlags.Abstract ||
+                    subtreeFlags & TransformFlags.ContainsDecorator &&
+                    subtreeFlags & TransformFlags.ContainsComputedPropertyName) {
+                    transformFlags |= TransformFlags.ThisNodeIsTypeScript;
+                }
+
+                break;
+
+            case SyntaxKind.ImportEqualsDeclaration:
+                // An ImportEqualsDeclaration with a namespace reference is TypeScript.
+                if (!isExternalModuleImportEqualsDeclaration(node)) {
+                    transformFlags |= TransformFlags.ThisNodeIsTypeScript;
+                }
+
+                break;
+
+            case SyntaxKind.PropertyAccessExpression:
+                // If a PropertyAccessExpression starts with a super keyword, then it is
+                // ES6 syntax, and requires a lexical `this` binding.
+                if ((<PropertyAccessExpression>node).expression.kind === SyntaxKind.SuperKeyword) {
+                    transformFlags |= TransformFlags.ContainsLexicalThis;
+                }
+
+                break;
+
+            case SyntaxKind.SourceFile:
+                if (subtreeFlags & TransformFlags.ContainsCapturedLexicalThis) {
+                    transformFlags |= TransformFlags.ThisNodeIsES6;
+                }
+
+                break;
+        }
+
+        return (node.transformFlags = subtreeFlags | transformFlags)
+            & ~(node.excludeTransformFlags = excludeFlags);
+    }
+}